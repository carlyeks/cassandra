--- conflicted
+++ resolved
@@ -1187,11 +1187,7 @@
                                                    cellname("c2"),
                                                    false,
                                                    0);
-<<<<<<< HEAD
-        rows = cfs.getRangeSlice(cfs.makeExtendedFilter(new Bounds<RowPosition>(ka, kc), sf, cellname("c2"), cellname("c1"), null, 2, System.currentTimeMillis()));
-=======
-        rows = cfs.getRangeSlice(cfs.makeExtendedFilter(new Bounds<RowPosition>(ka, kc), sf, ByteBufferUtil.bytes("c2"), ByteBufferUtil.bytes("c1"), null, 2, true, System.currentTimeMillis()));
->>>>>>> c843b6b8
+        rows = cfs.getRangeSlice(cfs.makeExtendedFilter(new Bounds<RowPosition>(ka, kc), sf, cellname("c2"), cellname("c1"), null, 2, true, System.currentTimeMillis()));
         assert rows.size() == 2 : "Expected 2 rows, got " + toString(rows);
         iter = rows.iterator();
         row1 = iter.next();
@@ -1199,11 +1195,7 @@
         assertColumnNames(row1, "c2");
         assertColumnNames(row2, "c1");
 
-<<<<<<< HEAD
-        rows = cfs.getRangeSlice(cfs.makeExtendedFilter(new Bounds<RowPosition>(kb, kc), sf, cellname("c1"), cellname("c1"), null, 10, System.currentTimeMillis()));
-=======
-        rows = cfs.getRangeSlice(cfs.makeExtendedFilter(new Bounds<RowPosition>(kb, kc), sf, ByteBufferUtil.bytes("c1"), ByteBufferUtil.bytes("c1"), null, 10, true, System.currentTimeMillis()));
->>>>>>> c843b6b8
+        rows = cfs.getRangeSlice(cfs.makeExtendedFilter(new Bounds<RowPosition>(kb, kc), sf, cellname("c1"), cellname("c1"), null, 10, true, System.currentTimeMillis()));
         assert rows.size() == 2 : "Expected 2 rows, got " + toString(rows);
         iter = rows.iterator();
         row1 = iter.next();
