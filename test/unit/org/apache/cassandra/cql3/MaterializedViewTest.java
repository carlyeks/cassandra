--- conflicted
+++ resolved
@@ -628,12 +628,7 @@
         // accept strings for numbers that cannot be represented as doubles
         updateMV("INSERT INTO %s (k, decimalval) VALUES (?, fromJson(?))", 0, "\"123123.123123\"");
         assertRows(execute("SELECT k, decimalval FROM %s WHERE k = ?", 0), row(0, new BigDecimal("123123.123123")));
-<<<<<<< HEAD
-        assertRows(execute("SELECT k, asciival from mv_decimalval WHERE decimalval = fromJson(?)", "\"123123.123123\""), row(0, "ascii text"));
-=======
-
         //assertRows(execute("SELECT k, asciival from mv_decimalval WHERE decimalval = fromJson(?)", "\"123123.123123\""), row(0, "ascii text"));
->>>>>>> 296b39be
 
         updateMV("INSERT INTO %s (k, decimalval) VALUES (?, fromJson(?))", 0, "\"-1.23E-12\"");
         assertRows(execute("SELECT k, decimalval FROM %s WHERE k = ?", 0), row(0, new BigDecimal("-1.23E-12")));
