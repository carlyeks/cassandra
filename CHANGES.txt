--- conflicted
+++ resolved
@@ -1,7 +1,5 @@
 2.1.10
-<<<<<<< HEAD
  * Validate rack has not changed on startup (CASSANDRA-10242)
-=======
  * Fix cache handling of 2i and base tables (CASSANDRA-10155)
  * Fix NPE in nodetool compactionhistory (CASSANDRA-9758)
  * (Pig) support BulkOutputFormat as a URL parameter (CASSANDRA-7410)
@@ -11,7 +9,6 @@
  * (cqlsh) Fix error when starting cqlsh with --debug (CASSANDRA-10282)
  * Scrub, Cleanup and Upgrade do not unmark compacting until all operations
    have completed, regardless of the occurence of exceptions (CASSANDRA-10274)
->>>>>>> ba5837ea
  * Fix handling of streaming EOF (CASSANDRA-10206)
  * Only check KeyCache when it is enabled
  * Change streaming_socket_timeout_in_ms default to 1 hour (CASSANDRA-8611)
