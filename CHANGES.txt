3.0
<<<<<<< HEAD
 * Implement proper sandboxing for UDFs (CASSANDRA-9402)
=======
 * Simplify (and unify) cleanup of compaction leftovers (CASSANDRA-7066)
>>>>>>> Introduce safer durable sstable membership management
 * Allow extra schema definitions in cassandra-stress yaml (CASSANDRA-9850)
 * Metrics should use up to date nomenclature (CASSANDRA-9448)
 * Change CREATE/ALTER TABLE syntax for compression (CASSANDRA-8384)
 * Cleanup crc and adler code for java 8 (CASSANDRA-9650)
 * Storage engine refactor (CASSANDRA-8099, 9743, 9746, 9759, 9781, 9808, 9825, 9848,
   9705, 9859, 9867, 9874, 9828, 9801)
 * Update Guava to 18.0 (CASSANDRA-9653)
 * Bloom filter false positive ratio is not honoured (CASSANDRA-8413)
 * New option for cassandra-stress to leave a ratio of columns null (CASSANDRA-9522)
 * Change hinted_handoff_enabled yaml setting, JMX (CASSANDRA-9035)
 * Add algorithmic token allocation (CASSANDRA-7032)
 * Add nodetool command to replay batchlog (CASSANDRA-9547)
 * Make file buffer cache independent of paths being read (CASSANDRA-8897)
 * Remove deprecated legacy Hadoop code (CASSANDRA-9353)
 * Decommissioned nodes will not rejoin the cluster (CASSANDRA-8801)
 * Change gossip stabilization to use endpoit size (CASSANDRA-9401)
 * Change default garbage collector to G1 (CASSANDRA-7486)
 * Populate TokenMetadata early during startup (CASSANDRA-9317)
 * undeprecate cache recentHitRate (CASSANDRA-6591)
 * Add support for selectively varint encoding fields (CASSANDRA-9499)


2.2.1
 * UDF / UDA execution time in trace (CASSANDRA-9723)
 * Remove repair snapshot leftover on startup (CASSANDRA-7357)
 * Use random nodes for batch log when only 2 racks (CASSANDRA-8735)
Merged from 2.0:
 * Log when messages are dropped due to cross_node_timeout (CASSANDRA-9793)


2.2.0
 * Fix cqlsh copy methods and other windows specific issues (CASSANDRA-9795) 
 * Don't wrap byte arrays in SequentialWriter (CASSANDRA-9797)
 * sum() and avg() functions missing for smallint and tinyint types (CASSANDRA-9671)
 * Revert CASSANDRA-9542 (allow native functions in UDA) (CASSANDRA-9771)
Merged from 2.1:
 * Fix MarshalException when upgrading superColumn family (CASSANDRA-9582)
 * Fix broken logging for "empty" flushes in Memtable (CASSANDRA-9837)
 * Handle corrupt files on startup (CASSANDRA-9686)
 * Fix clientutil jar and tests (CASSANDRA-9760)
 * (cqlsh) Allow the SSL protocol version to be specified through the
    config file or environment variables (CASSANDRA-9544)
Merged from 2.0:
 * checkForEndpointCollision fails for legitimate collisions (CASSANDRA-9765)
 * Complete CASSANDRA-8448 fix (CASSANDRA-9519)
 * Don't include auth credentials in debug log (CASSANDRA-9682)
 * Can't transition from write survey to normal mode (CASSANDRA-9740)
 * Scrub (recover) sstables even when -Index.db is missing (CASSANDRA-9591)
 * Fix growing pending background compaction (CASSANDRA-9662)


2.2.0-rc2
 * Re-enable memory-mapped I/O on Windows (CASSANDRA-9658)
 * Warn when an extra-large partition is compacted (CASSANDRA-9643)
 * (cqlsh) Allow setting the initial connection timeout (CASSANDRA-9601)
 * BulkLoader has --transport-factory option but does not use it (CASSANDRA-9675)
 * Allow JMX over SSL directly from nodetool (CASSANDRA-9090)
 * Update cqlsh for UDFs (CASSANDRA-7556)
 * Change Windows kernel default timer resolution (CASSANDRA-9634)
 * Deprected sstable2json and json2sstable (CASSANDRA-9618)
 * Allow native functions in user-defined aggregates (CASSANDRA-9542)
 * Don't repair system_distributed by default (CASSANDRA-9621)
 * Fix mixing min, max, and count aggregates for blob type (CASSANRA-9622)
 * Rename class for DATE type in Java driver (CASSANDRA-9563)
 * Duplicate compilation of UDFs on coordinator (CASSANDRA-9475)
 * Fix connection leak in CqlRecordWriter (CASSANDRA-9576)
 * Mlockall before opening system sstables & remove boot_without_jna option (CASSANDRA-9573)
 * Add functions to convert timeuuid to date or time, deprecate dateOf and unixTimestampOf (CASSANDRA-9229)
 * Make sure we cancel non-compacting sstables from LifecycleTransaction (CASSANDRA-9566)
 * Fix deprecated repair JMX API (CASSANDRA-9570)
 * Add logback metrics (CASSANDRA-9378)
 * Update and refactor ant test/test-compression to run the tests in parallel (CASSANDRA-9583)
 * Fix upgrading to new directory for secondary index (CASSANDRA-9687)
Merged from 2.1:
 * (cqlsh) Fix bad check for CQL compatibility when DESCRIBE'ing
   COMPACT STORAGE tables with no clustering columns
 * Eliminate strong self-reference chains in sstable ref tidiers (CASSANDRA-9656)
 * Ensure StreamSession uses canonical sstable reader instances (CASSANDRA-9700) 
 * Ensure memtable book keeping is not corrupted in the event we shrink usage (CASSANDRA-9681)
 * Update internal python driver for cqlsh (CASSANDRA-9064)
 * Fix IndexOutOfBoundsException when inserting tuple with too many
   elements using the string literal notation (CASSANDRA-9559)
 * Enable describe on indices (CASSANDRA-7814)
 * Fix incorrect result for IN queries where column not found (CASSANDRA-9540)
 * ColumnFamilyStore.selectAndReference may block during compaction (CASSANDRA-9637)
 * Fix bug in cardinality check when compacting (CASSANDRA-9580)
 * Fix memory leak in Ref due to ConcurrentLinkedQueue.remove() behaviour (CASSANDRA-9549)
 * Make rebuild only run one at a time (CASSANDRA-9119)
Merged from 2.0:
 * Avoid NPE in AuthSuccess#decode (CASSANDRA-9727)
 * Add listen_address to system.local (CASSANDRA-9603)
 * Bug fixes to resultset metadata construction (CASSANDRA-9636)
 * Fix setting 'durable_writes' in ALTER KEYSPACE (CASSANDRA-9560)
 * Avoids ballot clash in Paxos (CASSANDRA-9649)
 * Improve trace messages for RR (CASSANDRA-9479)
 * Fix suboptimal secondary index selection when restricted
   clustering column is also indexed (CASSANDRA-9631)
 * (cqlsh) Add min_threshold to DTCS option autocomplete (CASSANDRA-9385)
 * Fix error message when attempting to create an index on a column
   in a COMPACT STORAGE table with clustering columns (CASSANDRA-9527)
 * 'WITH WITH' in alter keyspace statements causes NPE (CASSANDRA-9565)
 * Expose some internals of SelectStatement for inspection (CASSANDRA-9532)
 * ArrivalWindow should use primitives (CASSANDRA-9496)
 * Periodically submit background compaction tasks (CASSANDRA-9592)
 * Set HAS_MORE_PAGES flag to false when PagingState is null (CASSANDRA-9571)


2.2.0-rc1
 * Compressed commit log should measure compressed space used (CASSANDRA-9095)
 * Fix comparison bug in CassandraRoleManager#collectRoles (CASSANDRA-9551)
 * Add tinyint,smallint,time,date support for UDFs (CASSANDRA-9400)
 * Deprecates SSTableSimpleWriter and SSTableSimpleUnsortedWriter (CASSANDRA-9546)
 * Empty INITCOND treated as null in aggregate (CASSANDRA-9457)
 * Remove use of Cell in Thrift MapReduce classes (CASSANDRA-8609)
 * Integrate pre-release Java Driver 2.2-rc1, custom build (CASSANDRA-9493)
 * Clean up gossiper logic for old versions (CASSANDRA-9370)
 * Fix custom payload coding/decoding to match the spec (CASSANDRA-9515)
 * ant test-all results incomplete when parsed (CASSANDRA-9463)
 * Disallow frozen<> types in function arguments and return types for
   clarity (CASSANDRA-9411)
 * Static Analysis to warn on unsafe use of Autocloseable instances (CASSANDRA-9431)
 * Update commitlog archiving examples now that commitlog segments are
   not recycled (CASSANDRA-9350)
 * Extend Transactional API to sstable lifecycle management (CASSANDRA-8568)
 * (cqlsh) Add support for native protocol 4 (CASSANDRA-9399)
 * Ensure that UDF and UDAs are keyspace-isolated (CASSANDRA-9409)
 * Revert CASSANDRA-7807 (tracing completion client notifications) (CASSANDRA-9429)
 * Add ability to stop compaction by ID (CASSANDRA-7207)
 * Let CassandraVersion handle SNAPSHOT version (CASSANDRA-9438)
Merged from 2.1:
 * (cqlsh) Fix using COPY through SOURCE or -f (CASSANDRA-9083)
 * Fix occasional lack of `system` keyspace in schema tables (CASSANDRA-8487)
 * Use ProtocolError code instead of ServerError code for native protocol
   error responses to unsupported protocol versions (CASSANDRA-9451)
 * Default commitlog_sync_batch_window_in_ms changed to 2ms (CASSANDRA-9504)
 * Fix empty partition assertion in unsorted sstable writing tools (CASSANDRA-9071)
 * Ensure truncate without snapshot cannot produce corrupt responses (CASSANDRA-9388) 
 * Consistent error message when a table mixes counter and non-counter
   columns (CASSANDRA-9492)
 * Avoid getting unreadable keys during anticompaction (CASSANDRA-9508)
 * (cqlsh) Better float precision by default (CASSANDRA-9224)
 * Improve estimated row count (CASSANDRA-9107)
 * Optimize range tombstone memory footprint (CASSANDRA-8603)
 * Use configured gcgs in anticompaction (CASSANDRA-9397)
Merged from 2.0:
 * Don't accumulate more range than necessary in RangeTombstone.Tracker (CASSANDRA-9486)
 * Add broadcast and rpc addresses to system.local (CASSANDRA-9436)
 * Always mark sstable suspect when corrupted (CASSANDRA-9478)
 * Add database users and permissions to CQL3 documentation (CASSANDRA-7558)
 * Allow JVM_OPTS to be passed to standalone tools (CASSANDRA-5969)
 * Fix bad condition in RangeTombstoneList (CASSANDRA-9485)
 * Fix potential StackOverflow when setting CrcCheckChance over JMX (CASSANDRA-9488)
 * Fix null static columns in pages after the first, paged reversed
   queries (CASSANDRA-8502)
 * Fix counting cache serialization in request metrics (CASSANDRA-9466)
 * Add option not to validate atoms during scrub (CASSANDRA-9406)


2.2.0-beta1
 * Introduce Transactional API for internal state changes (CASSANDRA-8984)
 * Add a flag in cassandra.yaml to enable UDFs (CASSANDRA-9404)
 * Better support of null for UDF (CASSANDRA-8374)
 * Use ecj instead of javassist for UDFs (CASSANDRA-8241)
 * faster async logback configuration for tests (CASSANDRA-9376)
 * Add `smallint` and `tinyint` data types (CASSANDRA-8951)
 * Avoid thrift schema creation when native driver is used in stress tool (CASSANDRA-9374)
 * Make Functions.declared thread-safe
 * Add client warnings to native protocol v4 (CASSANDRA-8930)
 * Allow roles cache to be invalidated (CASSANDRA-8967)
 * Upgrade Snappy (CASSANDRA-9063)
 * Don't start Thrift rpc by default (CASSANDRA-9319)
 * Only stream from unrepaired sstables with incremental repair (CASSANDRA-8267)
 * Aggregate UDFs allow SFUNC return type to differ from STYPE if FFUNC specified (CASSANDRA-9321)
 * Remove Thrift dependencies in bundled tools (CASSANDRA-8358)
 * Disable memory mapping of hsperfdata file for JVM statistics (CASSANDRA-9242)
 * Add pre-startup checks to detect potential incompatibilities (CASSANDRA-8049)
 * Distinguish between null and unset in protocol v4 (CASSANDRA-7304)
 * Add user/role permissions for user-defined functions (CASSANDRA-7557)
 * Allow cassandra config to be updated to restart daemon without unloading classes (CASSANDRA-9046)
 * Don't initialize compaction writer before checking if iter is empty (CASSANDRA-9117)
 * Don't execute any functions at prepare-time (CASSANDRA-9037)
 * Share file handles between all instances of a SegmentedFile (CASSANDRA-8893)
 * Make it possible to major compact LCS (CASSANDRA-7272)
 * Make FunctionExecutionException extend RequestExecutionException
   (CASSANDRA-9055)
 * Add support for SELECT JSON, INSERT JSON syntax and new toJson(), fromJson()
   functions (CASSANDRA-7970)
 * Optimise max purgeable timestamp calculation in compaction (CASSANDRA-8920)
 * Constrain internode message buffer sizes, and improve IO class hierarchy (CASSANDRA-8670) 
 * New tool added to validate all sstables in a node (CASSANDRA-5791)
 * Push notification when tracing completes for an operation (CASSANDRA-7807)
 * Delay "node up" and "node added" notifications until native protocol server is started (CASSANDRA-8236)
 * Compressed Commit Log (CASSANDRA-6809)
 * Optimise IntervalTree (CASSANDRA-8988)
 * Add a key-value payload for third party usage (CASSANDRA-8553, 9212)
 * Bump metrics-reporter-config dependency for metrics 3.0 (CASSANDRA-8149)
 * Partition intra-cluster message streams by size, not type (CASSANDRA-8789)
 * Add WriteFailureException to native protocol, notify coordinator of
   write failures (CASSANDRA-8592)
 * Convert SequentialWriter to nio (CASSANDRA-8709)
 * Add role based access control (CASSANDRA-7653, 8650, 7216, 8760, 8849, 8761, 8850)
 * Record client ip address in tracing sessions (CASSANDRA-8162)
 * Indicate partition key columns in response metadata for prepared
   statements (CASSANDRA-7660)
 * Merge UUIDType and TimeUUIDType parse logic (CASSANDRA-8759)
 * Avoid memory allocation when searching index summary (CASSANDRA-8793)
 * Optimise (Time)?UUIDType Comparisons (CASSANDRA-8730)
 * Make CRC32Ex into a separate maven dependency (CASSANDRA-8836)
 * Use preloaded jemalloc w/ Unsafe (CASSANDRA-8714, 9197)
 * Avoid accessing partitioner through StorageProxy (CASSANDRA-8244, 8268)
 * Upgrade Metrics library and remove depricated metrics (CASSANDRA-5657)
 * Serializing Row cache alternative, fully off heap (CASSANDRA-7438)
 * Duplicate rows returned when in clause has repeated values (CASSANDRA-6707)
 * Make CassandraException unchecked, extend RuntimeException (CASSANDRA-8560)
 * Support direct buffer decompression for reads (CASSANDRA-8464)
 * DirectByteBuffer compatible LZ4 methods (CASSANDRA-7039)
 * Group sstables for anticompaction correctly (CASSANDRA-8578)
 * Add ReadFailureException to native protocol, respond
   immediately when replicas encounter errors while handling
   a read request (CASSANDRA-7886)
 * Switch CommitLogSegment from RandomAccessFile to nio (CASSANDRA-8308)
 * Allow mixing token and partition key restrictions (CASSANDRA-7016)
 * Support index key/value entries on map collections (CASSANDRA-8473)
 * Modernize schema tables (CASSANDRA-8261)
 * Support for user-defined aggregation functions (CASSANDRA-8053)
 * Fix NPE in SelectStatement with empty IN values (CASSANDRA-8419)
 * Refactor SelectStatement, return IN results in natural order instead
   of IN value list order and ignore duplicate values in partition key IN restrictions (CASSANDRA-7981)
 * Support UDTs, tuples, and collections in user-defined
   functions (CASSANDRA-7563)
 * Fix aggregate fn results on empty selection, result column name,
   and cqlsh parsing (CASSANDRA-8229)
 * Mark sstables as repaired after full repair (CASSANDRA-7586)
 * Extend Descriptor to include a format value and refactor reader/writer
   APIs (CASSANDRA-7443)
 * Integrate JMH for microbenchmarks (CASSANDRA-8151)
 * Keep sstable levels when bootstrapping (CASSANDRA-7460)
 * Add Sigar library and perform basic OS settings check on startup (CASSANDRA-7838)
 * Support for aggregation functions (CASSANDRA-4914)
 * Remove cassandra-cli (CASSANDRA-7920)
 * Accept dollar quoted strings in CQL (CASSANDRA-7769)
 * Make assassinate a first class command (CASSANDRA-7935)
 * Support IN clause on any partition key column (CASSANDRA-7855)
 * Support IN clause on any clustering column (CASSANDRA-4762)
 * Improve compaction logging (CASSANDRA-7818)
 * Remove YamlFileNetworkTopologySnitch (CASSANDRA-7917)
 * Do anticompaction in groups (CASSANDRA-6851)
 * Support user-defined functions (CASSANDRA-7395, 7526, 7562, 7740, 7781, 7929,
   7924, 7812, 8063, 7813, 7708)
 * Permit configurable timestamps with cassandra-stress (CASSANDRA-7416)
 * Move sstable RandomAccessReader to nio2, which allows using the
   FILE_SHARE_DELETE flag on Windows (CASSANDRA-4050)
 * Remove CQL2 (CASSANDRA-5918)
 * Optimize fetching multiple cells by name (CASSANDRA-6933)
 * Allow compilation in java 8 (CASSANDRA-7028)
 * Make incremental repair default (CASSANDRA-7250)
 * Enable code coverage thru JaCoCo (CASSANDRA-7226)
 * Switch external naming of 'column families' to 'tables' (CASSANDRA-4369) 
 * Shorten SSTable path (CASSANDRA-6962)
 * Use unsafe mutations for most unit tests (CASSANDRA-6969)
 * Fix race condition during calculation of pending ranges (CASSANDRA-7390)
 * Fail on very large batch sizes (CASSANDRA-8011)
 * Improve concurrency of repair (CASSANDRA-6455, 8208, 9145)
 * Select optimal CRC32 implementation at runtime (CASSANDRA-8614)
 * Evaluate MurmurHash of Token once per query (CASSANDRA-7096)
 * Generalize progress reporting (CASSANDRA-8901)
 * Resumable bootstrap streaming (CASSANDRA-8838, CASSANDRA-8942)
 * Allow scrub for secondary index (CASSANDRA-5174)
 * Save repair data to system table (CASSANDRA-5839)
 * fix nodetool names that reference column families (CASSANDRA-8872)
 Merged from 2.1:
 * Warn on misuse of unlogged batches (CASSANDRA-9282)
 * Failure detector detects and ignores local pauses (CASSANDRA-9183)
 * Add utility class to support for rate limiting a given log statement (CASSANDRA-9029)
 * Add missing consistency levels to cassandra-stess (CASSANDRA-9361)
 * Fix commitlog getCompletedTasks to not increment (CASSANDRA-9339)
 * Fix for harmless exceptions logged as ERROR (CASSANDRA-8564)
 * Delete processed sstables in sstablesplit/sstableupgrade (CASSANDRA-8606)
 * Improve sstable exclusion from partition tombstones (CASSANDRA-9298)
 * Validate the indexed column rather than the cell's contents for 2i (CASSANDRA-9057)
 * Add support for top-k custom 2i queries (CASSANDRA-8717)
 * Fix error when dropping table during compaction (CASSANDRA-9251)
 * cassandra-stress supports validation operations over user profiles (CASSANDRA-8773)
 * Add support for rate limiting log messages (CASSANDRA-9029)
 * Log the partition key with tombstone warnings (CASSANDRA-8561)
 * Reduce runWithCompactionsDisabled poll interval to 1ms (CASSANDRA-9271)
 * Fix PITR commitlog replay (CASSANDRA-9195)
 * GCInspector logs very different times (CASSANDRA-9124)
 * Fix deleting from an empty list (CASSANDRA-9198)
 * Update tuple and collection types that use a user-defined type when that UDT
   is modified (CASSANDRA-9148, CASSANDRA-9192)
 * Use higher timeout for prepair and snapshot in repair (CASSANDRA-9261)
 * Fix anticompaction blocking ANTI_ENTROPY stage (CASSANDRA-9151)
 * Repair waits for anticompaction to finish (CASSANDRA-9097)
 * Fix streaming not holding ref when stream error (CASSANDRA-9295)
 * Fix canonical view returning early opened SSTables (CASSANDRA-9396)
Merged from 2.0:
 * (cqlsh) Add LOGIN command to switch users (CASSANDRA-7212)
 * Clone SliceQueryFilter in AbstractReadCommand implementations (CASSANDRA-8940)
 * Push correct protocol notification for DROP INDEX (CASSANDRA-9310)
 * token-generator - generated tokens too long (CASSANDRA-9300)
 * Fix counting of tombstones for TombstoneOverwhelmingException (CASSANDRA-9299)
 * Fix ReconnectableSnitch reconnecting to peers during upgrade (CASSANDRA-6702)
 * Include keyspace and table name in error log for collections over the size
   limit (CASSANDRA-9286)
 * Avoid potential overlap in LCS with single-partition sstables (CASSANDRA-9322)
 * Log warning message when a table is queried before the schema has fully
   propagated (CASSANDRA-9136)
 * Overload SecondaryIndex#indexes to accept the column definition (CASSANDRA-9314)
 * (cqlsh) Add SERIAL and LOCAL_SERIAL consistency levels (CASSANDRA-8051)
 * Fix index selection during rebuild with certain table layouts (CASSANDRA-9281)
 * Fix partition-level-delete-only workload accounting (CASSANDRA-9194)
 * Allow scrub to handle corrupted compressed chunks (CASSANDRA-9140)
 * Fix assertion error when resetlocalschema is run during repair (CASSANDRA-9249)
 * Disable single sstable tombstone compactions for DTCS by default (CASSANDRA-9234)
 * IncomingTcpConnection thread is not named (CASSANDRA-9262)
 * Close incoming connections when MessagingService is stopped (CASSANDRA-9238)
 * Fix streaming hang when retrying (CASSANDRA-9132)


2.1.5
 * Re-add deprecated cold_reads_to_omit param for backwards compat (CASSANDRA-9203)
 * Make anticompaction visible in compactionstats (CASSANDRA-9098)
 * Improve nodetool getendpoints documentation about the partition
   key parameter (CASSANDRA-6458)
 * Don't check other keyspaces for schema changes when an user-defined
   type is altered (CASSANDRA-9187)
 * Add generate-idea-files target to build.xml (CASSANDRA-9123)
 * Allow takeColumnFamilySnapshot to take a list of tables (CASSANDRA-8348)
 * Limit major sstable operations to their canonical representation (CASSANDRA-8669)
 * cqlsh: Add tests for INSERT and UPDATE tab completion (CASSANDRA-9125)
 * cqlsh: quote column names when needed in COPY FROM inserts (CASSANDRA-9080)
 * Do not load read meter for offline operations (CASSANDRA-9082)
 * cqlsh: Make CompositeType data readable (CASSANDRA-8919)
 * cqlsh: Fix display of triggers (CASSANDRA-9081)
 * Fix NullPointerException when deleting or setting an element by index on
   a null list collection (CASSANDRA-9077)
 * Buffer bloom filter serialization (CASSANDRA-9066)
 * Fix anti-compaction target bloom filter size (CASSANDRA-9060)
 * Make FROZEN and TUPLE unreserved keywords in CQL (CASSANDRA-9047)
 * Prevent AssertionError from SizeEstimatesRecorder (CASSANDRA-9034)
 * Avoid overwriting index summaries for sstables with an older format that
   does not support downsampling; rebuild summaries on startup when this
   is detected (CASSANDRA-8993)
 * Fix potential data loss in CompressedSequentialWriter (CASSANDRA-8949)
 * Make PasswordAuthenticator number of hashing rounds configurable (CASSANDRA-8085)
 * Fix AssertionError when binding nested collections in DELETE (CASSANDRA-8900)
 * Check for overlap with non-early sstables in LCS (CASSANDRA-8739)
 * Only calculate max purgable timestamp if we have to (CASSANDRA-8914)
 * (cqlsh) Greatly improve performance of COPY FROM (CASSANDRA-8225)
 * IndexSummary effectiveIndexInterval is now a guideline, not a rule (CASSANDRA-8993)
 * Use correct bounds for page cache eviction of compressed files (CASSANDRA-8746)
 * SSTableScanner enforces its bounds (CASSANDRA-8946)
 * Cleanup cell equality (CASSANDRA-8947)
 * Introduce intra-cluster message coalescing (CASSANDRA-8692)
 * DatabaseDescriptor throws NPE when rpc_interface is used (CASSANDRA-8839)
 * Don't check if an sstable is live for offline compactions (CASSANDRA-8841)
 * Don't set clientMode in SSTableLoader (CASSANDRA-8238)
 * Fix SSTableRewriter with disabled early open (CASSANDRA-8535)
 * Fix cassandra-stress so it respects the CL passed in user mode (CASSANDRA-8948)
 * Fix rare NPE in ColumnDefinition#hasIndexOption() (CASSANDRA-8786)
 * cassandra-stress reports per-operation statistics, plus misc (CASSANDRA-8769)
 * Add SimpleDate (cql date) and Time (cql time) types (CASSANDRA-7523)
 * Use long for key count in cfstats (CASSANDRA-8913)
 * Make SSTableRewriter.abort() more robust to failure (CASSANDRA-8832)
 * Remove cold_reads_to_omit from STCS (CASSANDRA-8860)
 * Make EstimatedHistogram#percentile() use ceil instead of floor (CASSANDRA-8883)
 * Fix top partitions reporting wrong cardinality (CASSANDRA-8834)
 * Fix rare NPE in KeyCacheSerializer (CASSANDRA-8067)
 * Pick sstables for validation as late as possible inc repairs (CASSANDRA-8366)
 * Fix commitlog getPendingTasks to not increment (CASSANDRA-8862)
 * Fix parallelism adjustment in range and secondary index queries
   when the first fetch does not satisfy the limit (CASSANDRA-8856)
 * Check if the filtered sstables is non-empty in STCS (CASSANDRA-8843)
 * Upgrade java-driver used for cassandra-stress (CASSANDRA-8842)
 * Fix CommitLog.forceRecycleAllSegments() memory access error (CASSANDRA-8812)
 * Improve assertions in Memory (CASSANDRA-8792)
 * Fix SSTableRewriter cleanup (CASSANDRA-8802)
 * Introduce SafeMemory for CompressionMetadata.Writer (CASSANDRA-8758)
 * 'nodetool info' prints exception against older node (CASSANDRA-8796)
 * Ensure SSTableReader.last corresponds exactly with the file end (CASSANDRA-8750)
 * Make SSTableWriter.openEarly more robust and obvious (CASSANDRA-8747)
 * Enforce SSTableReader.first/last (CASSANDRA-8744)
 * Cleanup SegmentedFile API (CASSANDRA-8749)
 * Avoid overlap with early compaction replacement (CASSANDRA-8683)
 * Safer Resource Management++ (CASSANDRA-8707)
 * Write partition size estimates into a system table (CASSANDRA-7688)
 * cqlsh: Fix keys() and full() collection indexes in DESCRIBE output
   (CASSANDRA-8154)
 * Show progress of streaming in nodetool netstats (CASSANDRA-8886)
 * IndexSummaryBuilder utilises offheap memory, and shares data between
   each IndexSummary opened from it (CASSANDRA-8757)
 * markCompacting only succeeds if the exact SSTableReader instances being 
   marked are in the live set (CASSANDRA-8689)
 * cassandra-stress support for varint (CASSANDRA-8882)
 * Fix Adler32 digest for compressed sstables (CASSANDRA-8778)
 * Add nodetool statushandoff/statusbackup (CASSANDRA-8912)
 * Use stdout for progress and stats in sstableloader (CASSANDRA-8982)
 * Correctly identify 2i datadir from older versions (CASSANDRA-9116)
Merged from 2.0:
 * Ignore gossip SYNs after shutdown (CASSANDRA-9238)
 * Avoid overflow when calculating max sstable size in LCS (CASSANDRA-9235)
 * Make sstable blacklisting work with compression (CASSANDRA-9138)
 * Do not attempt to rebuild indexes if no index accepts any column (CASSANDRA-9196)
 * Don't initiate snitch reconnection for dead states (CASSANDRA-7292)
 * Fix ArrayIndexOutOfBoundsException in CQLSSTableWriter (CASSANDRA-8978)
 * Add shutdown gossip state to prevent timeouts during rolling restarts (CASSANDRA-8336)
 * Fix running with java.net.preferIPv6Addresses=true (CASSANDRA-9137)
 * Fix failed bootstrap/replace attempts being persisted in system.peers (CASSANDRA-9180)
 * Flush system.IndexInfo after marking index built (CASSANDRA-9128)
 * Fix updates to min/max_compaction_threshold through cassandra-cli
   (CASSANDRA-8102)
 * Don't include tmp files when doing offline relevel (CASSANDRA-9088)
 * Use the proper CAS WriteType when finishing a previous round during Paxos
   preparation (CASSANDRA-8672)
 * Avoid race in cancelling compactions (CASSANDRA-9070)
 * More aggressive check for expired sstables in DTCS (CASSANDRA-8359)
 * Fix ignored index_interval change in ALTER TABLE statements (CASSANDRA-7976)
 * Do more aggressive compaction in old time windows in DTCS (CASSANDRA-8360)
 * java.lang.AssertionError when reading saved cache (CASSANDRA-8740)
 * "disk full" when running cleanup (CASSANDRA-9036)
 * Lower logging level from ERROR to DEBUG when a scheduled schema pull
   cannot be completed due to a node being down (CASSANDRA-9032)
 * Fix MOVED_NODE client event (CASSANDRA-8516)
 * Allow overriding MAX_OUTSTANDING_REPLAY_COUNT (CASSANDRA-7533)
 * Fix malformed JMX ObjectName containing IPv6 addresses (CASSANDRA-9027)
 * (cqlsh) Allow increasing CSV field size limit through
   cqlshrc config option (CASSANDRA-8934)
 * Stop logging range tombstones when exceeding the threshold
   (CASSANDRA-8559)
 * Fix NullPointerException when nodetool getendpoints is run
   against invalid keyspaces or tables (CASSANDRA-8950)
 * Allow specifying the tmp dir (CASSANDRA-7712)
 * Improve compaction estimated tasks estimation (CASSANDRA-8904)
 * Fix duplicate up/down messages sent to native clients (CASSANDRA-7816)
 * Expose commit log archive status via JMX (CASSANDRA-8734)
 * Provide better exceptions for invalid replication strategy parameters
   (CASSANDRA-8909)
 * Fix regression in mixed single and multi-column relation support for
   SELECT statements (CASSANDRA-8613)
 * Add ability to limit number of native connections (CASSANDRA-8086)
 * Fix CQLSSTableWriter throwing exception and spawning threads
   (CASSANDRA-8808)
 * Fix MT mismatch between empty and GC-able data (CASSANDRA-8979)
 * Fix incorrect validation when snapshotting single table (CASSANDRA-8056)
 * Add offline tool to relevel sstables (CASSANDRA-8301)
 * Preserve stream ID for more protocol errors (CASSANDRA-8848)
 * Fix combining token() function with multi-column relations on
   clustering columns (CASSANDRA-8797)
 * Make CFS.markReferenced() resistant to bad refcounting (CASSANDRA-8829)
 * Fix StreamTransferTask abort/complete bad refcounting (CASSANDRA-8815)
 * Fix AssertionError when querying a DESC clustering ordered
   table with ASC ordering and paging (CASSANDRA-8767)
 * AssertionError: "Memory was freed" when running cleanup (CASSANDRA-8716)
 * Make it possible to set max_sstable_age to fractional days (CASSANDRA-8406)
 * Fix some multi-column relations with indexes on some clustering
   columns (CASSANDRA-8275)
 * Fix memory leak in SSTableSimple*Writer and SSTableReader.validate()
   (CASSANDRA-8748)
 * Throw OOM if allocating memory fails to return a valid pointer (CASSANDRA-8726)
 * Fix SSTableSimpleUnsortedWriter ConcurrentModificationException (CASSANDRA-8619)
 * 'nodetool info' prints exception against older node (CASSANDRA-8796)
 * Ensure SSTableSimpleUnsortedWriter.close() terminates if
   disk writer has crashed (CASSANDRA-8807)


2.1.4
 * Bind JMX to localhost unless explicitly configured otherwise (CASSANDRA-9085)


2.1.3
 * Fix HSHA/offheap_objects corruption (CASSANDRA-8719)
 * Upgrade libthrift to 0.9.2 (CASSANDRA-8685)
 * Don't use the shared ref in sstableloader (CASSANDRA-8704)
 * Purge internal prepared statements if related tables or
   keyspaces are dropped (CASSANDRA-8693)
 * (cqlsh) Handle unicode BOM at start of files (CASSANDRA-8638)
 * Stop compactions before exiting offline tools (CASSANDRA-8623)
 * Update tools/stress/README.txt to match current behaviour (CASSANDRA-7933)
 * Fix schema from Thrift conversion with empty metadata (CASSANDRA-8695)
 * Safer Resource Management (CASSANDRA-7705)
 * Make sure we compact highly overlapping cold sstables with
   STCS (CASSANDRA-8635)
 * rpc_interface and listen_interface generate NPE on startup when specified
   interface doesn't exist (CASSANDRA-8677)
 * Fix ArrayIndexOutOfBoundsException in nodetool cfhistograms (CASSANDRA-8514)
 * Switch from yammer metrics for nodetool cf/proxy histograms (CASSANDRA-8662)
 * Make sure we don't add tmplink files to the compaction
   strategy (CASSANDRA-8580)
 * (cqlsh) Handle maps with blob keys (CASSANDRA-8372)
 * (cqlsh) Handle DynamicCompositeType schemas correctly (CASSANDRA-8563)
 * Duplicate rows returned when in clause has repeated values (CASSANDRA-6706)
 * Add tooling to detect hot partitions (CASSANDRA-7974)
 * Fix cassandra-stress user-mode truncation of partition generation (CASSANDRA-8608)
 * Only stream from unrepaired sstables during inc repair (CASSANDRA-8267)
 * Don't allow starting multiple inc repairs on the same sstables (CASSANDRA-8316)
 * Invalidate prepared BATCH statements when related tables
   or keyspaces are dropped (CASSANDRA-8652)
 * Fix missing results in secondary index queries on collections
   with ALLOW FILTERING (CASSANDRA-8421)
 * Expose EstimatedHistogram metrics for range slices (CASSANDRA-8627)
 * (cqlsh) Escape clqshrc passwords properly (CASSANDRA-8618)
 * Fix NPE when passing wrong argument in ALTER TABLE statement (CASSANDRA-8355)
 * Pig: Refactor and deprecate CqlStorage (CASSANDRA-8599)
 * Don't reuse the same cleanup strategy for all sstables (CASSANDRA-8537)
 * Fix case-sensitivity of index name on CREATE and DROP INDEX
   statements (CASSANDRA-8365)
 * Better detection/logging for corruption in compressed sstables (CASSANDRA-8192)
 * Use the correct repairedAt value when closing writer (CASSANDRA-8570)
 * (cqlsh) Handle a schema mismatch being detected on startup (CASSANDRA-8512)
 * Properly calculate expected write size during compaction (CASSANDRA-8532)
 * Invalidate affected prepared statements when a table's columns
   are altered (CASSANDRA-7910)
 * Stress - user defined writes should populate sequentally (CASSANDRA-8524)
 * Fix regression in SSTableRewriter causing some rows to become unreadable 
   during compaction (CASSANDRA-8429)
 * Run major compactions for repaired/unrepaired in parallel (CASSANDRA-8510)
 * (cqlsh) Fix compression options in DESCRIBE TABLE output when compression
   is disabled (CASSANDRA-8288)
 * (cqlsh) Fix DESCRIBE output after keyspaces are altered (CASSANDRA-7623)
 * Make sure we set lastCompactedKey correctly (CASSANDRA-8463)
 * (cqlsh) Fix output of CONSISTENCY command (CASSANDRA-8507)
 * (cqlsh) Fixed the handling of LIST statements (CASSANDRA-8370)
 * Make sstablescrub check leveled manifest again (CASSANDRA-8432)
 * Check first/last keys in sstable when giving out positions (CASSANDRA-8458)
 * Disable mmap on Windows (CASSANDRA-6993)
 * Add missing ConsistencyLevels to cassandra-stress (CASSANDRA-8253)
 * Add auth support to cassandra-stress (CASSANDRA-7985)
 * Fix ArrayIndexOutOfBoundsException when generating error message
   for some CQL syntax errors (CASSANDRA-8455)
 * Scale memtable slab allocation logarithmically (CASSANDRA-7882)
 * cassandra-stress simultaneous inserts over same seed (CASSANDRA-7964)
 * Reduce cassandra-stress sampling memory requirements (CASSANDRA-7926)
 * Ensure memtable flush cannot expire commit log entries from its future (CASSANDRA-8383)
 * Make read "defrag" async to reclaim memtables (CASSANDRA-8459)
 * Remove tmplink files for offline compactions (CASSANDRA-8321)
 * Reduce maxHintsInProgress (CASSANDRA-8415)
 * BTree updates may call provided update function twice (CASSANDRA-8018)
 * Release sstable references after anticompaction (CASSANDRA-8386)
 * Handle abort() in SSTableRewriter properly (CASSANDRA-8320)
 * Centralize shared executors (CASSANDRA-8055)
 * Fix filtering for CONTAINS (KEY) relations on frozen collection
   clustering columns when the query is restricted to a single
   partition (CASSANDRA-8203)
 * Do more aggressive entire-sstable TTL expiry checks (CASSANDRA-8243)
 * Add more log info if readMeter is null (CASSANDRA-8238)
 * add check of the system wall clock time at startup (CASSANDRA-8305)
 * Support for frozen collections (CASSANDRA-7859)
 * Fix overflow on histogram computation (CASSANDRA-8028)
 * Have paxos reuse the timestamp generation of normal queries (CASSANDRA-7801)
 * Fix incremental repair not remove parent session on remote (CASSANDRA-8291)
 * Improve JBOD disk utilization (CASSANDRA-7386)
 * Log failed host when preparing incremental repair (CASSANDRA-8228)
 * Force config client mode in CQLSSTableWriter (CASSANDRA-8281)
 * Fix sstableupgrade throws exception (CASSANDRA-8688)
 * Fix hang when repairing empty keyspace (CASSANDRA-8694)
Merged from 2.0:
 * Fix IllegalArgumentException in dynamic snitch (CASSANDRA-8448)
 * Add support for UPDATE ... IF EXISTS (CASSANDRA-8610)
 * Fix reversal of list prepends (CASSANDRA-8733)
 * Prevent non-zero default_time_to_live on tables with counters
   (CASSANDRA-8678)
 * Fix SSTableSimpleUnsortedWriter ConcurrentModificationException
   (CASSANDRA-8619)
 * Round up time deltas lower than 1ms in BulkLoader (CASSANDRA-8645)
 * Add batch remove iterator to ABSC (CASSANDRA-8414, 8666)
 * Round up time deltas lower than 1ms in BulkLoader (CASSANDRA-8645)
 * Fix isClientMode check in Keyspace (CASSANDRA-8687)
 * Use more efficient slice size for querying internal secondary
   index tables (CASSANDRA-8550)
 * Fix potentially returning deleted rows with range tombstone (CASSANDRA-8558)
 * Check for available disk space before starting a compaction (CASSANDRA-8562)
 * Fix DISTINCT queries with LIMITs or paging when some partitions
   contain only tombstones (CASSANDRA-8490)
 * Introduce background cache refreshing to permissions cache
   (CASSANDRA-8194)
 * Fix race condition in StreamTransferTask that could lead to
   infinite loops and premature sstable deletion (CASSANDRA-7704)
 * Add an extra version check to MigrationTask (CASSANDRA-8462)
 * Ensure SSTableWriter cleans up properly after failure (CASSANDRA-8499)
 * Increase bf true positive count on key cache hit (CASSANDRA-8525)
 * Move MeteredFlusher to its own thread (CASSANDRA-8485)
 * Fix non-distinct results in DISTNCT queries on static columns when
   paging is enabled (CASSANDRA-8087)
 * Move all hints related tasks to hints internal executor (CASSANDRA-8285)
 * Fix paging for multi-partition IN queries (CASSANDRA-8408)
 * Fix MOVED_NODE topology event never being emitted when a node
   moves its token (CASSANDRA-8373)
 * Fix validation of indexes in COMPACT tables (CASSANDRA-8156)
 * Avoid StackOverflowError when a large list of IN values
   is used for a clustering column (CASSANDRA-8410)
 * Fix NPE when writetime() or ttl() calls are wrapped by
   another function call (CASSANDRA-8451)
 * Fix NPE after dropping a keyspace (CASSANDRA-8332)
 * Fix error message on read repair timeouts (CASSANDRA-7947)
 * Default DTCS base_time_seconds changed to 60 (CASSANDRA-8417)
 * Refuse Paxos operation with more than one pending endpoint (CASSANDRA-8346, 8640)
 * Throw correct exception when trying to bind a keyspace or table
   name (CASSANDRA-6952)
 * Make HHOM.compact synchronized (CASSANDRA-8416)
 * cancel latency-sampling task when CF is dropped (CASSANDRA-8401)
 * don't block SocketThread for MessagingService (CASSANDRA-8188)
 * Increase quarantine delay on replacement (CASSANDRA-8260)
 * Expose off-heap memory usage stats (CASSANDRA-7897)
 * Ignore Paxos commits for truncated tables (CASSANDRA-7538)
 * Validate size of indexed column values (CASSANDRA-8280)
 * Make LCS split compaction results over all data directories (CASSANDRA-8329)
 * Fix some failing queries that use multi-column relations
   on COMPACT STORAGE tables (CASSANDRA-8264)
 * Fix InvalidRequestException with ORDER BY (CASSANDRA-8286)
 * Disable SSLv3 for POODLE (CASSANDRA-8265)
 * Fix millisecond timestamps in Tracing (CASSANDRA-8297)
 * Include keyspace name in error message when there are insufficient
   live nodes to stream from (CASSANDRA-8221)
 * Avoid overlap in L1 when L0 contains many nonoverlapping
   sstables (CASSANDRA-8211)
 * Improve PropertyFileSnitch logging (CASSANDRA-8183)
 * Add DC-aware sequential repair (CASSANDRA-8193)
 * Use live sstables in snapshot repair if possible (CASSANDRA-8312)
 * Fix hints serialized size calculation (CASSANDRA-8587)


2.1.2
 * (cqlsh) parse_for_table_meta errors out on queries with undefined
   grammars (CASSANDRA-8262)
 * (cqlsh) Fix SELECT ... TOKEN() function broken in C* 2.1.1 (CASSANDRA-8258)
 * Fix Cassandra crash when running on JDK8 update 40 (CASSANDRA-8209)
 * Optimize partitioner tokens (CASSANDRA-8230)
 * Improve compaction of repaired/unrepaired sstables (CASSANDRA-8004)
 * Make cache serializers pluggable (CASSANDRA-8096)
 * Fix issues with CONTAINS (KEY) queries on secondary indexes
   (CASSANDRA-8147)
 * Fix read-rate tracking of sstables for some queries (CASSANDRA-8239)
 * Fix default timestamp in QueryOptions (CASSANDRA-8246)
 * Set socket timeout when reading remote version (CASSANDRA-8188)
 * Refactor how we track live size (CASSANDRA-7852)
 * Make sure unfinished compaction files are removed (CASSANDRA-8124)
 * Fix shutdown when run as Windows service (CASSANDRA-8136)
 * Fix DESCRIBE TABLE with custom indexes (CASSANDRA-8031)
 * Fix race in RecoveryManagerTest (CASSANDRA-8176)
 * Avoid IllegalArgumentException while sorting sstables in
   IndexSummaryManager (CASSANDRA-8182)
 * Shutdown JVM on file descriptor exhaustion (CASSANDRA-7579)
 * Add 'die' policy for commit log and disk failure (CASSANDRA-7927)
 * Fix installing as service on Windows (CASSANDRA-8115)
 * Fix CREATE TABLE for CQL2 (CASSANDRA-8144)
 * Avoid boxing in ColumnStats min/max trackers (CASSANDRA-8109)
Merged from 2.0:
 * Correctly handle non-text column names in cql3 (CASSANDRA-8178)
 * Fix deletion for indexes on primary key columns (CASSANDRA-8206)
 * Add 'nodetool statusgossip' (CASSANDRA-8125)
 * Improve client notification that nodes are ready for requests (CASSANDRA-7510)
 * Handle negative timestamp in writetime method (CASSANDRA-8139)
 * Pig: Remove errant LIMIT clause in CqlNativeStorage (CASSANDRA-8166)
 * Throw ConfigurationException when hsha is used with the default
   rpc_max_threads setting of 'unlimited' (CASSANDRA-8116)
 * Allow concurrent writing of the same table in the same JVM using
   CQLSSTableWriter (CASSANDRA-7463)
 * Fix totalDiskSpaceUsed calculation (CASSANDRA-8205)


2.1.1
 * Fix spin loop in AtomicSortedColumns (CASSANDRA-7546)
 * Dont notify when replacing tmplink files (CASSANDRA-8157)
 * Fix validation with multiple CONTAINS clause (CASSANDRA-8131)
 * Fix validation of collections in TriggerExecutor (CASSANDRA-8146)
 * Fix IllegalArgumentException when a list of IN values containing tuples
   is passed as a single arg to a prepared statement with the v1 or v2
   protocol (CASSANDRA-8062)
 * Fix ClassCastException in DISTINCT query on static columns with
   query paging (CASSANDRA-8108)
 * Fix NPE on null nested UDT inside a set (CASSANDRA-8105)
 * Fix exception when querying secondary index on set items or map keys
   when some clustering columns are specified (CASSANDRA-8073)
 * Send proper error response when there is an error during native
   protocol message decode (CASSANDRA-8118)
 * Gossip should ignore generation numbers too far in the future (CASSANDRA-8113)
 * Fix NPE when creating a table with frozen sets, lists (CASSANDRA-8104)
 * Fix high memory use due to tracking reads on incrementally opened sstable
   readers (CASSANDRA-8066)
 * Fix EXECUTE request with skipMetadata=false returning no metadata
   (CASSANDRA-8054)
 * Allow concurrent use of CQLBulkOutputFormat (CASSANDRA-7776)
 * Shutdown JVM on OOM (CASSANDRA-7507)
 * Upgrade netty version and enable epoll event loop (CASSANDRA-7761)
 * Don't duplicate sstables smaller than split size when using
   the sstablesplitter tool (CASSANDRA-7616)
 * Avoid re-parsing already prepared statements (CASSANDRA-7923)
 * Fix some Thrift slice deletions and updates of COMPACT STORAGE
   tables with some clustering columns omitted (CASSANDRA-7990)
 * Fix filtering for CONTAINS on sets (CASSANDRA-8033)
 * Properly track added size (CASSANDRA-7239)
 * Allow compilation in java 8 (CASSANDRA-7208)
 * Fix Assertion error on RangeTombstoneList diff (CASSANDRA-8013)
 * Release references to overlapping sstables during compaction (CASSANDRA-7819)
 * Send notification when opening compaction results early (CASSANDRA-8034)
 * Make native server start block until properly bound (CASSANDRA-7885)
 * (cqlsh) Fix IPv6 support (CASSANDRA-7988)
 * Ignore fat clients when checking for endpoint collision (CASSANDRA-7939)
 * Make sstablerepairedset take a list of files (CASSANDRA-7995)
 * (cqlsh) Tab completeion for indexes on map keys (CASSANDRA-7972)
 * (cqlsh) Fix UDT field selection in select clause (CASSANDRA-7891)
 * Fix resource leak in event of corrupt sstable
 * (cqlsh) Add command line option for cqlshrc file path (CASSANDRA-7131)
 * Provide visibility into prepared statements churn (CASSANDRA-7921, CASSANDRA-7930)
 * Invalidate prepared statements when their keyspace or table is
   dropped (CASSANDRA-7566)
 * cassandra-stress: fix support for NetworkTopologyStrategy (CASSANDRA-7945)
 * Fix saving caches when a table is dropped (CASSANDRA-7784)
 * Add better error checking of new stress profile (CASSANDRA-7716)
 * Use ThreadLocalRandom and remove FBUtilities.threadLocalRandom (CASSANDRA-7934)
 * Prevent operator mistakes due to simultaneous bootstrap (CASSANDRA-7069)
 * cassandra-stress supports whitelist mode for node config (CASSANDRA-7658)
 * GCInspector more closely tracks GC; cassandra-stress and nodetool report it (CASSANDRA-7916)
 * nodetool won't output bogus ownership info without a keyspace (CASSANDRA-7173)
 * Add human readable option to nodetool commands (CASSANDRA-5433)
 * Don't try to set repairedAt on old sstables (CASSANDRA-7913)
 * Add metrics for tracking PreparedStatement use (CASSANDRA-7719)
 * (cqlsh) tab-completion for triggers (CASSANDRA-7824)
 * (cqlsh) Support for query paging (CASSANDRA-7514)
 * (cqlsh) Show progress of COPY operations (CASSANDRA-7789)
 * Add syntax to remove multiple elements from a map (CASSANDRA-6599)
 * Support non-equals conditions in lightweight transactions (CASSANDRA-6839)
 * Add IF [NOT] EXISTS to create/drop triggers (CASSANDRA-7606)
 * (cqlsh) Display the current logged-in user (CASSANDRA-7785)
 * (cqlsh) Don't ignore CTRL-C during COPY FROM execution (CASSANDRA-7815)
 * (cqlsh) Order UDTs according to cross-type dependencies in DESCRIBE
   output (CASSANDRA-7659)
 * (cqlsh) Fix handling of CAS statement results (CASSANDRA-7671)
 * (cqlsh) COPY TO/FROM improvements (CASSANDRA-7405)
 * Support list index operations with conditions (CASSANDRA-7499)
 * Add max live/tombstoned cells to nodetool cfstats output (CASSANDRA-7731)
 * Validate IPv6 wildcard addresses properly (CASSANDRA-7680)
 * (cqlsh) Error when tracing query (CASSANDRA-7613)
 * Avoid IOOBE when building SyntaxError message snippet (CASSANDRA-7569)
 * SSTableExport uses correct validator to create string representation of partition
   keys (CASSANDRA-7498)
 * Avoid NPEs when receiving type changes for an unknown keyspace (CASSANDRA-7689)
 * Add support for custom 2i validation (CASSANDRA-7575)
 * Pig support for hadoop CqlInputFormat (CASSANDRA-6454)
 * Add duration mode to cassandra-stress (CASSANDRA-7468)
 * Add listen_interface and rpc_interface options (CASSANDRA-7417)
 * Improve schema merge performance (CASSANDRA-7444)
 * Adjust MT depth based on # of partition validating (CASSANDRA-5263)
 * Optimise NativeCell comparisons (CASSANDRA-6755)
 * Configurable client timeout for cqlsh (CASSANDRA-7516)
 * Include snippet of CQL query near syntax error in messages (CASSANDRA-7111)
 * Make repair -pr work with -local (CASSANDRA-7450)
 * Fix error in sstableloader with -cph > 1 (CASSANDRA-8007)
 * Fix snapshot repair error on indexed tables (CASSANDRA-8020)
 * Do not exit nodetool repair when receiving JMX NOTIF_LOST (CASSANDRA-7909)
 * Stream to private IP when available (CASSANDRA-8084)
Merged from 2.0:
 * Reject conditions on DELETE unless full PK is given (CASSANDRA-6430)
 * Properly reject the token function DELETE (CASSANDRA-7747)
 * Force batchlog replay before decommissioning a node (CASSANDRA-7446)
 * Fix hint replay with many accumulated expired hints (CASSANDRA-6998)
 * Fix duplicate results in DISTINCT queries on static columns with query
   paging (CASSANDRA-8108)
 * Add DateTieredCompactionStrategy (CASSANDRA-6602)
 * Properly validate ascii and utf8 string literals in CQL queries (CASSANDRA-8101)
 * (cqlsh) Fix autocompletion for alter keyspace (CASSANDRA-8021)
 * Create backup directories for commitlog archiving during startup (CASSANDRA-8111)
 * Reduce totalBlockFor() for LOCAL_* consistency levels (CASSANDRA-8058)
 * Fix merging schemas with re-dropped keyspaces (CASSANDRA-7256)
 * Fix counters in supercolumns during live upgrades from 1.2 (CASSANDRA-7188)
 * Notify DT subscribers when a column family is truncated (CASSANDRA-8088)
 * Add sanity check of $JAVA on startup (CASSANDRA-7676)
 * Schedule fat client schema pull on join (CASSANDRA-7993)
 * Don't reset nodes' versions when closing IncomingTcpConnections
   (CASSANDRA-7734)
 * Record the real messaging version in all cases in OutboundTcpConnection
   (CASSANDRA-8057)
 * SSL does not work in cassandra-cli (CASSANDRA-7899)
 * Fix potential exception when using ReversedType in DynamicCompositeType
   (CASSANDRA-7898)
 * Better validation of collection values (CASSANDRA-7833)
 * Track min/max timestamps correctly (CASSANDRA-7969)
 * Fix possible overflow while sorting CL segments for replay (CASSANDRA-7992)
 * Increase nodetool Xmx (CASSANDRA-7956)
 * Archive any commitlog segments present at startup (CASSANDRA-6904)
 * CrcCheckChance should adjust based on live CFMetadata not 
   sstable metadata (CASSANDRA-7978)
 * token() should only accept columns in the partitioning
   key order (CASSANDRA-6075)
 * Add method to invalidate permission cache via JMX (CASSANDRA-7977)
 * Allow propagating multiple gossip states atomically (CASSANDRA-6125)
 * Log exceptions related to unclean native protocol client disconnects
   at DEBUG or INFO (CASSANDRA-7849)
 * Allow permissions cache to be set via JMX (CASSANDRA-7698)
 * Include schema_triggers CF in readable system resources (CASSANDRA-7967)
 * Fix RowIndexEntry to report correct serializedSize (CASSANDRA-7948)
 * Make CQLSSTableWriter sync within partitions (CASSANDRA-7360)
 * Potentially use non-local replicas in CqlConfigHelper (CASSANDRA-7906)
 * Explicitly disallow mixing multi-column and single-column
   relations on clustering columns (CASSANDRA-7711)
 * Better error message when condition is set on PK column (CASSANDRA-7804)
 * Don't send schema change responses and events for no-op DDL
   statements (CASSANDRA-7600)
 * (Hadoop) fix cluster initialisation for a split fetching (CASSANDRA-7774)
 * Throw InvalidRequestException when queries contain relations on entire
   collection columns (CASSANDRA-7506)
 * (cqlsh) enable CTRL-R history search with libedit (CASSANDRA-7577)
 * (Hadoop) allow ACFRW to limit nodes to local DC (CASSANDRA-7252)
 * (cqlsh) cqlsh should automatically disable tracing when selecting
   from system_traces (CASSANDRA-7641)
 * (Hadoop) Add CqlOutputFormat (CASSANDRA-6927)
 * Don't depend on cassandra config for nodetool ring (CASSANDRA-7508)
 * (cqlsh) Fix failing cqlsh formatting tests (CASSANDRA-7703)
 * Fix IncompatibleClassChangeError from hadoop2 (CASSANDRA-7229)
 * Add 'nodetool sethintedhandoffthrottlekb' (CASSANDRA-7635)
 * (cqlsh) Add tab-completion for CREATE/DROP USER IF [NOT] EXISTS (CASSANDRA-7611)
 * Catch errors when the JVM pulls the rug out from GCInspector (CASSANDRA-5345)
 * cqlsh fails when version number parts are not int (CASSANDRA-7524)
 * Fix NPE when table dropped during streaming (CASSANDRA-7946)
 * Fix wrong progress when streaming uncompressed (CASSANDRA-7878)
 * Fix possible infinite loop in creating repair range (CASSANDRA-7983)
 * Fix unit in nodetool for streaming throughput (CASSANDRA-7375)
Merged from 1.2:
 * Don't index tombstones (CASSANDRA-7828)
 * Improve PasswordAuthenticator default super user setup (CASSANDRA-7788)


2.1.0
 * (cqlsh) Removed "ALTER TYPE <name> RENAME TO <name>" from tab-completion
   (CASSANDRA-7895)
 * Fixed IllegalStateException in anticompaction (CASSANDRA-7892)
 * cqlsh: DESCRIBE support for frozen UDTs, tuples (CASSANDRA-7863)
 * Avoid exposing internal classes over JMX (CASSANDRA-7879)
 * Add null check for keys when freezing collection (CASSANDRA-7869)
 * Improve stress workload realism (CASSANDRA-7519)
Merged from 2.0:
 * Configure system.paxos with LeveledCompactionStrategy (CASSANDRA-7753)
 * Fix ALTER clustering column type from DateType to TimestampType when
   using DESC clustering order (CASSANRDA-7797)
 * Throw EOFException if we run out of chunks in compressed datafile
   (CASSANDRA-7664)
 * Fix PRSI handling of CQL3 row markers for row cleanup (CASSANDRA-7787)
 * Fix dropping collection when it's the last regular column (CASSANDRA-7744)
 * Make StreamReceiveTask thread safe and gc friendly (CASSANDRA-7795)
 * Validate empty cell names from counter updates (CASSANDRA-7798)
Merged from 1.2:
 * Don't allow compacted sstables to be marked as compacting (CASSANDRA-7145)
 * Track expired tombstones (CASSANDRA-7810)


2.1.0-rc7
 * Add frozen keyword and require UDT to be frozen (CASSANDRA-7857)
 * Track added sstable size correctly (CASSANDRA-7239)
 * (cqlsh) Fix case insensitivity (CASSANDRA-7834)
 * Fix failure to stream ranges when moving (CASSANDRA-7836)
 * Correctly remove tmplink files (CASSANDRA-7803)
 * (cqlsh) Fix column name formatting for functions, CAS operations,
   and UDT field selections (CASSANDRA-7806)
 * (cqlsh) Fix COPY FROM handling of null/empty primary key
   values (CASSANDRA-7792)
 * Fix ordering of static cells (CASSANDRA-7763)
Merged from 2.0:
 * Forbid re-adding dropped counter columns (CASSANDRA-7831)
 * Fix CFMetaData#isThriftCompatible() for PK-only tables (CASSANDRA-7832)
 * Always reject inequality on the partition key without token()
   (CASSANDRA-7722)
 * Always send Paxos commit to all replicas (CASSANDRA-7479)
 * Make disruptor_thrift_server invocation pool configurable (CASSANDRA-7594)
 * Make repair no-op when RF=1 (CASSANDRA-7864)


2.1.0-rc6
 * Fix OOM issue from netty caching over time (CASSANDRA-7743)
 * json2sstable couldn't import JSON for CQL table (CASSANDRA-7477)
 * Invalidate all caches on table drop (CASSANDRA-7561)
 * Skip strict endpoint selection for ranges if RF == nodes (CASSANRA-7765)
 * Fix Thrift range filtering without 2ary index lookups (CASSANDRA-7741)
 * Add tracing entries about concurrent range requests (CASSANDRA-7599)
 * (cqlsh) Fix DESCRIBE for NTS keyspaces (CASSANDRA-7729)
 * Remove netty buffer ref-counting (CASSANDRA-7735)
 * Pass mutated cf to index updater for use by PRSI (CASSANDRA-7742)
 * Include stress yaml example in release and deb (CASSANDRA-7717)
 * workaround for netty issue causing corrupted data off the wire (CASSANDRA-7695)
 * cqlsh DESC CLUSTER fails retrieving ring information (CASSANDRA-7687)
 * Fix binding null values inside UDT (CASSANDRA-7685)
 * Fix UDT field selection with empty fields (CASSANDRA-7670)
 * Bogus deserialization of static cells from sstable (CASSANDRA-7684)
 * Fix NPE on compaction leftover cleanup for dropped table (CASSANDRA-7770)
Merged from 2.0:
 * Fix race condition in StreamTransferTask that could lead to
   infinite loops and premature sstable deletion (CASSANDRA-7704)
 * (cqlsh) Wait up to 10 sec for a tracing session (CASSANDRA-7222)
 * Fix NPE in FileCacheService.sizeInBytes (CASSANDRA-7756)
 * Remove duplicates from StorageService.getJoiningNodes (CASSANDRA-7478)
 * Clone token map outside of hot gossip loops (CASSANDRA-7758)
 * Fix MS expiring map timeout for Paxos messages (CASSANDRA-7752)
 * Do not flush on truncate if durable_writes is false (CASSANDRA-7750)
 * Give CRR a default input_cql Statement (CASSANDRA-7226)
 * Better error message when adding a collection with the same name
   than a previously dropped one (CASSANDRA-6276)
 * Fix validation when adding static columns (CASSANDRA-7730)
 * (Thrift) fix range deletion of supercolumns (CASSANDRA-7733)
 * Fix potential AssertionError in RangeTombstoneList (CASSANDRA-7700)
 * Validate arguments of blobAs* functions (CASSANDRA-7707)
 * Fix potential AssertionError with 2ndary indexes (CASSANDRA-6612)
 * Avoid logging CompactionInterrupted at ERROR (CASSANDRA-7694)
 * Minor leak in sstable2jon (CASSANDRA-7709)
 * Add cassandra.auto_bootstrap system property (CASSANDRA-7650)
 * Update java driver (for hadoop) (CASSANDRA-7618)
 * Remove CqlPagingRecordReader/CqlPagingInputFormat (CASSANDRA-7570)
 * Support connecting to ipv6 jmx with nodetool (CASSANDRA-7669)


2.1.0-rc5
 * Reject counters inside user types (CASSANDRA-7672)
 * Switch to notification-based GCInspector (CASSANDRA-7638)
 * (cqlsh) Handle nulls in UDTs and tuples correctly (CASSANDRA-7656)
 * Don't use strict consistency when replacing (CASSANDRA-7568)
 * Fix min/max cell name collection on 2.0 SSTables with range
   tombstones (CASSANDRA-7593)
 * Tolerate min/max cell names of different lengths (CASSANDRA-7651)
 * Filter cached results correctly (CASSANDRA-7636)
 * Fix tracing on the new SEPExecutor (CASSANDRA-7644)
 * Remove shuffle and taketoken (CASSANDRA-7601)
 * Clean up Windows batch scripts (CASSANDRA-7619)
 * Fix native protocol drop user type notification (CASSANDRA-7571)
 * Give read access to system.schema_usertypes to all authenticated users
   (CASSANDRA-7578)
 * (cqlsh) Fix cqlsh display when zero rows are returned (CASSANDRA-7580)
 * Get java version correctly when JAVA_TOOL_OPTIONS is set (CASSANDRA-7572)
 * Fix NPE when dropping index from non-existent keyspace, AssertionError when
   dropping non-existent index with IF EXISTS (CASSANDRA-7590)
 * Fix sstablelevelresetter hang (CASSANDRA-7614)
 * (cqlsh) Fix deserialization of blobs (CASSANDRA-7603)
 * Use "keyspace updated" schema change message for UDT changes in v1 and
   v2 protocols (CASSANDRA-7617)
 * Fix tracing of range slices and secondary index lookups that are local
   to the coordinator (CASSANDRA-7599)
 * Set -Dcassandra.storagedir for all tool shell scripts (CASSANDRA-7587)
 * Don't swap max/min col names when mutating sstable metadata (CASSANDRA-7596)
 * (cqlsh) Correctly handle paged result sets (CASSANDRA-7625)
 * (cqlsh) Improve waiting for a trace to complete (CASSANDRA-7626)
 * Fix tracing of concurrent range slices and 2ary index queries (CASSANDRA-7626)
 * Fix scrub against collection type (CASSANDRA-7665)
Merged from 2.0:
 * Set gc_grace_seconds to seven days for system schema tables (CASSANDRA-7668)
 * SimpleSeedProvider no longer caches seeds forever (CASSANDRA-7663)
 * Always flush on truncate (CASSANDRA-7511)
 * Fix ReversedType(DateType) mapping to native protocol (CASSANDRA-7576)
 * Always merge ranges owned by a single node (CASSANDRA-6930)
 * Track max/min timestamps for range tombstones (CASSANDRA-7647)
 * Fix NPE when listing saved caches dir (CASSANDRA-7632)


2.1.0-rc4
 * Fix word count hadoop example (CASSANDRA-7200)
 * Updated memtable_cleanup_threshold and memtable_flush_writers defaults 
   (CASSANDRA-7551)
 * (Windows) fix startup when WMI memory query fails (CASSANDRA-7505)
 * Anti-compaction proceeds if any part of the repair failed (CASSANDRA-7521)
 * Add missing table name to DROP INDEX responses and notifications (CASSANDRA-7539)
 * Bump CQL version to 3.2.0 and update CQL documentation (CASSANDRA-7527)
 * Fix configuration error message when running nodetool ring (CASSANDRA-7508)
 * Support conditional updates, tuple type, and the v3 protocol in cqlsh (CASSANDRA-7509)
 * Handle queries on multiple secondary index types (CASSANDRA-7525)
 * Fix cqlsh authentication with v3 native protocol (CASSANDRA-7564)
 * Fix NPE when unknown prepared statement ID is used (CASSANDRA-7454)
Merged from 2.0:
 * (Windows) force range-based repair to non-sequential mode (CASSANDRA-7541)
 * Fix range merging when DES scores are zero (CASSANDRA-7535)
 * Warn when SSL certificates have expired (CASSANDRA-7528)
 * Fix error when doing reversed queries with static columns (CASSANDRA-7490)
Merged from 1.2:
 * Set correct stream ID on responses when non-Exception Throwables
   are thrown while handling native protocol messages (CASSANDRA-7470)


2.1.0-rc3
 * Consider expiry when reconciling otherwise equal cells (CASSANDRA-7403)
 * Introduce CQL support for stress tool (CASSANDRA-6146)
 * Fix ClassCastException processing expired messages (CASSANDRA-7496)
 * Fix prepared marker for collections inside UDT (CASSANDRA-7472)
 * Remove left-over populate_io_cache_on_flush and replicate_on_write
   uses (CASSANDRA-7493)
 * (Windows) handle spaces in path names (CASSANDRA-7451)
 * Ensure writes have completed after dropping a table, before recycling
   commit log segments (CASSANDRA-7437)
 * Remove left-over rows_per_partition_to_cache (CASSANDRA-7493)
 * Fix error when CONTAINS is used with a bind marker (CASSANDRA-7502)
 * Properly reject unknown UDT field (CASSANDRA-7484)
Merged from 2.0:
 * Fix CC#collectTimeOrderedData() tombstone optimisations (CASSANDRA-7394)
 * Support DISTINCT for static columns and fix behaviour when DISTINC is
   not use (CASSANDRA-7305).
 * Workaround JVM NPE on JMX bind failure (CASSANDRA-7254)
 * Fix race in FileCacheService RemovalListener (CASSANDRA-7278)
 * Fix inconsistent use of consistencyForCommit that allowed LOCAL_QUORUM
   operations to incorrect become full QUORUM (CASSANDRA-7345)
 * Properly handle unrecognized opcodes and flags (CASSANDRA-7440)
 * (Hadoop) close CqlRecordWriter clients when finished (CASSANDRA-7459)
 * Commit disk failure policy (CASSANDRA-7429)
 * Make sure high level sstables get compacted (CASSANDRA-7414)
 * Fix AssertionError when using empty clustering columns and static columns
   (CASSANDRA-7455)
 * Add option to disable STCS in L0 (CASSANDRA-6621)
 * Upgrade to snappy-java 1.0.5.2 (CASSANDRA-7476)


2.1.0-rc2
 * Fix heap size calculation for CompoundSparseCellName and 
   CompoundSparseCellName.WithCollection (CASSANDRA-7421)
 * Allow counter mutations in UNLOGGED batches (CASSANDRA-7351)
 * Modify reconcile logic to always pick a tombstone over a counter cell
   (CASSANDRA-7346)
 * Avoid incremental compaction on Windows (CASSANDRA-7365)
 * Fix exception when querying a composite-keyed table with a collection index
   (CASSANDRA-7372)
 * Use node's host id in place of counter ids (CASSANDRA-7366)
 * Fix error when doing reversed queries with static columns (CASSANDRA-7490)
 * Backport CASSANDRA-6747 (CASSANDRA-7560)
 * Track max/min timestamps for range tombstones (CASSANDRA-7647)
 * Fix NPE when listing saved caches dir (CASSANDRA-7632)
 * Fix sstableloader unable to connect encrypted node (CASSANDRA-7585)
Merged from 1.2:
 * Clone token map outside of hot gossip loops (CASSANDRA-7758)
 * Add stop method to EmbeddedCassandraService (CASSANDRA-7595)
 * Support connecting to ipv6 jmx with nodetool (CASSANDRA-7669)
 * Set gc_grace_seconds to seven days for system schema tables (CASSANDRA-7668)
 * SimpleSeedProvider no longer caches seeds forever (CASSANDRA-7663)
 * Set correct stream ID on responses when non-Exception Throwables
   are thrown while handling native protocol messages (CASSANDRA-7470)
 * Fix row size miscalculation in LazilyCompactedRow (CASSANDRA-7543)
 * Fix race in background compaction check (CASSANDRA-7745)
 * Don't clear out range tombstones during compaction (CASSANDRA-7808)


2.1.0-rc1
 * Revert flush directory (CASSANDRA-6357)
 * More efficient executor service for fast operations (CASSANDRA-4718)
 * Move less common tools into a new cassandra-tools package (CASSANDRA-7160)
 * Support more concurrent requests in native protocol (CASSANDRA-7231)
 * Add tab-completion to debian nodetool packaging (CASSANDRA-6421)
 * Change concurrent_compactors defaults (CASSANDRA-7139)
 * Add PowerShell Windows launch scripts (CASSANDRA-7001)
 * Make commitlog archive+restore more robust (CASSANDRA-6974)
 * Fix marking commitlogsegments clean (CASSANDRA-6959)
 * Add snapshot "manifest" describing files included (CASSANDRA-6326)
 * Parallel streaming for sstableloader (CASSANDRA-3668)
 * Fix bugs in supercolumns handling (CASSANDRA-7138)
 * Fix ClassClassException on composite dense tables (CASSANDRA-7112)
 * Cleanup and optimize collation and slice iterators (CASSANDRA-7107)
 * Upgrade NBHM lib (CASSANDRA-7128)
 * Optimize netty server (CASSANDRA-6861)
 * Fix repair hang when given CF does not exist (CASSANDRA-7189)
 * Allow c* to be shutdown in an embedded mode (CASSANDRA-5635)
 * Add server side batching to native transport (CASSANDRA-5663)
 * Make batchlog replay asynchronous (CASSANDRA-6134)
 * remove unused classes (CASSANDRA-7197)
 * Limit user types to the keyspace they are defined in (CASSANDRA-6643)
 * Add validate method to CollectionType (CASSANDRA-7208)
 * New serialization format for UDT values (CASSANDRA-7209, CASSANDRA-7261)
 * Fix nodetool netstats (CASSANDRA-7270)
 * Fix potential ClassCastException in HintedHandoffManager (CASSANDRA-7284)
 * Use prepared statements internally (CASSANDRA-6975)
 * Fix broken paging state with prepared statement (CASSANDRA-7120)
 * Fix IllegalArgumentException in CqlStorage (CASSANDRA-7287)
 * Allow nulls/non-existant fields in UDT (CASSANDRA-7206)
 * Add Thrift MultiSliceRequest (CASSANDRA-6757, CASSANDRA-7027)
 * Handle overlapping MultiSlices (CASSANDRA-7279)
 * Fix DataOutputTest on Windows (CASSANDRA-7265)
 * Embedded sets in user defined data-types are not updating (CASSANDRA-7267)
 * Add tuple type to CQL/native protocol (CASSANDRA-7248)
 * Fix CqlPagingRecordReader on tables with few rows (CASSANDRA-7322)
Merged from 2.0:
 * Copy compaction options to make sure they are reloaded (CASSANDRA-7290)
 * Add option to do more aggressive tombstone compactions (CASSANDRA-6563)
 * Don't try to compact already-compacting files in HHOM (CASSANDRA-7288)
 * Always reallocate buffers in HSHA (CASSANDRA-6285)
 * (Hadoop) support authentication in CqlRecordReader (CASSANDRA-7221)
 * (Hadoop) Close java driver Cluster in CQLRR.close (CASSANDRA-7228)
 * Warn when 'USING TIMESTAMP' is used on a CAS BATCH (CASSANDRA-7067)
 * return all cpu values from BackgroundActivityMonitor.readAndCompute (CASSANDRA-7183)
 * Correctly delete scheduled range xfers (CASSANDRA-7143)
 * return all cpu values from BackgroundActivityMonitor.readAndCompute (CASSANDRA-7183)  
 * reduce garbage creation in calculatePendingRanges (CASSANDRA-7191)
 * fix c* launch issues on Russian os's due to output of linux 'free' cmd (CASSANDRA-6162)
 * Fix disabling autocompaction (CASSANDRA-7187)
 * Fix potential NumberFormatException when deserializing IntegerType (CASSANDRA-7088)
 * cqlsh can't tab-complete disabling compaction (CASSANDRA-7185)
 * cqlsh: Accept and execute CQL statement(s) from command-line parameter (CASSANDRA-7172)
 * Fix IllegalStateException in CqlPagingRecordReader (CASSANDRA-7198)
 * Fix the InvertedIndex trigger example (CASSANDRA-7211)
 * Add --resolve-ip option to 'nodetool ring' (CASSANDRA-7210)
 * reduce garbage on codec flag deserialization (CASSANDRA-7244) 
 * Fix duplicated error messages on directory creation error at startup (CASSANDRA-5818)
 * Proper null handle for IF with map element access (CASSANDRA-7155)
 * Improve compaction visibility (CASSANDRA-7242)
 * Correctly delete scheduled range xfers (CASSANDRA-7143)
 * Make batchlog replica selection rack-aware (CASSANDRA-6551)
 * Fix CFMetaData#getColumnDefinitionFromColumnName() (CASSANDRA-7074)
 * Fix writetime/ttl functions for static columns (CASSANDRA-7081)
 * Suggest CTRL-C or semicolon after three blank lines in cqlsh (CASSANDRA-7142)
 * Fix 2ndary index queries with DESC clustering order (CASSANDRA-6950)
 * Invalid key cache entries on DROP (CASSANDRA-6525)
 * Fix flapping RecoveryManagerTest (CASSANDRA-7084)
 * Add missing iso8601 patterns for date strings (CASSANDRA-6973)
 * Support selecting multiple rows in a partition using IN (CASSANDRA-6875)
 * Add authentication support to shuffle (CASSANDRA-6484)
 * Swap local and global default read repair chances (CASSANDRA-7320)
 * Add conditional CREATE/DROP USER support (CASSANDRA-7264)
 * Cqlsh counts non-empty lines for "Blank lines" warning (CASSANDRA-7325)
Merged from 1.2:
 * Add Cloudstack snitch (CASSANDRA-7147)
 * Update system.peers correctly when relocating tokens (CASSANDRA-7126)
 * Add Google Compute Engine snitch (CASSANDRA-7132)
 * remove duplicate query for local tokens (CASSANDRA-7182)
 * exit CQLSH with error status code if script fails (CASSANDRA-6344)
 * Fix bug with some IN queries missig results (CASSANDRA-7105)
 * Fix availability validation for LOCAL_ONE CL (CASSANDRA-7319)
 * Hint streaming can cause decommission to fail (CASSANDRA-7219)


2.1.0-beta2
 * Increase default CL space to 8GB (CASSANDRA-7031)
 * Add range tombstones to read repair digests (CASSANDRA-6863)
 * Fix BTree.clear for large updates (CASSANDRA-6943)
 * Fail write instead of logging a warning when unable to append to CL
   (CASSANDRA-6764)
 * Eliminate possibility of CL segment appearing twice in active list 
   (CASSANDRA-6557)
 * Apply DONTNEED fadvise to commitlog segments (CASSANDRA-6759)
 * Switch CRC component to Adler and include it for compressed sstables 
   (CASSANDRA-4165)
 * Allow cassandra-stress to set compaction strategy options (CASSANDRA-6451)
 * Add broadcast_rpc_address option to cassandra.yaml (CASSANDRA-5899)
 * Auto reload GossipingPropertyFileSnitch config (CASSANDRA-5897)
 * Fix overflow of memtable_total_space_in_mb (CASSANDRA-6573)
 * Fix ABTC NPE and apply update function correctly (CASSANDRA-6692)
 * Allow nodetool to use a file or prompt for password (CASSANDRA-6660)
 * Fix AIOOBE when concurrently accessing ABSC (CASSANDRA-6742)
 * Fix assertion error in ALTER TYPE RENAME (CASSANDRA-6705)
 * Scrub should not always clear out repaired status (CASSANDRA-5351)
 * Improve handling of range tombstone for wide partitions (CASSANDRA-6446)
 * Fix ClassCastException for compact table with composites (CASSANDRA-6738)
 * Fix potentially repairing with wrong nodes (CASSANDRA-6808)
 * Change caching option syntax (CASSANDRA-6745)
 * Fix stress to do proper counter reads (CASSANDRA-6835)
 * Fix help message for stress counter_write (CASSANDRA-6824)
 * Fix stress smart Thrift client to pick servers correctly (CASSANDRA-6848)
 * Add logging levels (minimal, normal or verbose) to stress tool (CASSANDRA-6849)
 * Fix race condition in Batch CLE (CASSANDRA-6860)
 * Improve cleanup/scrub/upgradesstables failure handling (CASSANDRA-6774)
 * ByteBuffer write() methods for serializing sstables (CASSANDRA-6781)
 * Proper compare function for CollectionType (CASSANDRA-6783)
 * Update native server to Netty 4 (CASSANDRA-6236)
 * Fix off-by-one error in stress (CASSANDRA-6883)
 * Make OpOrder AutoCloseable (CASSANDRA-6901)
 * Remove sync repair JMX interface (CASSANDRA-6900)
 * Add multiple memory allocation options for memtables (CASSANDRA-6689, 6694)
 * Remove adjusted op rate from stress output (CASSANDRA-6921)
 * Add optimized CF.hasColumns() implementations (CASSANDRA-6941)
 * Serialize batchlog mutations with the version of the target node
   (CASSANDRA-6931)
 * Optimize CounterColumn#reconcile() (CASSANDRA-6953)
 * Properly remove 1.2 sstable support in 2.1 (CASSANDRA-6869)
 * Lock counter cells, not partitions (CASSANDRA-6880)
 * Track presence of legacy counter shards in sstables (CASSANDRA-6888)
 * Ensure safe resource cleanup when replacing sstables (CASSANDRA-6912)
 * Add failure handler to async callback (CASSANDRA-6747)
 * Fix AE when closing SSTable without releasing reference (CASSANDRA-7000)
 * Clean up IndexInfo on keyspace/table drops (CASSANDRA-6924)
 * Only snapshot relative SSTables when sequential repair (CASSANDRA-7024)
 * Require nodetool rebuild_index to specify index names (CASSANDRA-7038)
 * fix cassandra stress errors on reads with native protocol (CASSANDRA-7033)
 * Use OpOrder to guard sstable references for reads (CASSANDRA-6919)
 * Preemptive opening of compaction result (CASSANDRA-6916)
 * Multi-threaded scrub/cleanup/upgradesstables (CASSANDRA-5547)
 * Optimize cellname comparison (CASSANDRA-6934)
 * Native protocol v3 (CASSANDRA-6855)
 * Optimize Cell liveness checks and clean up Cell (CASSANDRA-7119)
 * Support consistent range movements (CASSANDRA-2434)
Merged from 2.0:
 * Avoid race-prone second "scrub" of system keyspace (CASSANDRA-6797)
 * Pool CqlRecordWriter clients by inetaddress rather than Range
   (CASSANDRA-6665)
 * Fix compaction_history timestamps (CASSANDRA-6784)
 * Compare scores of full replica ordering in DES (CASSANDRA-6683)
 * fix CME in SessionInfo updateProgress affecting netstats (CASSANDRA-6577)
 * Allow repairing between specific replicas (CASSANDRA-6440)
 * Allow per-dc enabling of hints (CASSANDRA-6157)
 * Add compatibility for Hadoop 0.2.x (CASSANDRA-5201)
 * Fix EstimatedHistogram races (CASSANDRA-6682)
 * Failure detector correctly converts initial value to nanos (CASSANDRA-6658)
 * Add nodetool taketoken to relocate vnodes (CASSANDRA-4445)
 * Expose bulk loading progress over JMX (CASSANDRA-4757)
 * Correctly handle null with IF conditions and TTL (CASSANDRA-6623)
 * Account for range/row tombstones in tombstone drop
   time histogram (CASSANDRA-6522)
 * Stop CommitLogSegment.close() from calling sync() (CASSANDRA-6652)
 * Make commitlog failure handling configurable (CASSANDRA-6364)
 * Avoid overlaps in LCS (CASSANDRA-6688)
 * Improve support for paginating over composites (CASSANDRA-4851)
 * Fix count(*) queries in a mixed cluster (CASSANDRA-6707)
 * Improve repair tasks(snapshot, differencing) concurrency (CASSANDRA-6566)
 * Fix replaying pre-2.0 commit logs (CASSANDRA-6714)
 * Add static columns to CQL3 (CASSANDRA-6561)
 * Optimize single partition batch statements (CASSANDRA-6737)
 * Disallow post-query re-ordering when paging (CASSANDRA-6722)
 * Fix potential paging bug with deleted columns (CASSANDRA-6748)
 * Fix NPE on BulkLoader caused by losing StreamEvent (CASSANDRA-6636)
 * Fix truncating compression metadata (CASSANDRA-6791)
 * Add CMSClassUnloadingEnabled JVM option (CASSANDRA-6541)
 * Catch memtable flush exceptions during shutdown (CASSANDRA-6735)
 * Fix upgradesstables NPE for non-CF-based indexes (CASSANDRA-6645)
 * Fix UPDATE updating PRIMARY KEY columns implicitly (CASSANDRA-6782)
 * Fix IllegalArgumentException when updating from 1.2 with SuperColumns
   (CASSANDRA-6733)
 * FBUtilities.singleton() should use the CF comparator (CASSANDRA-6778)
 * Fix CQLSStableWriter.addRow(Map<String, Object>) (CASSANDRA-6526)
 * Fix HSHA server introducing corrupt data (CASSANDRA-6285)
 * Fix CAS conditions for COMPACT STORAGE tables (CASSANDRA-6813)
 * Starting threads in OutboundTcpConnectionPool constructor causes race conditions (CASSANDRA-7177)
 * Allow overriding cassandra-rackdc.properties file (CASSANDRA-7072)
 * Set JMX RMI port to 7199 (CASSANDRA-7087)
 * Use LOCAL_QUORUM for data reads at LOCAL_SERIAL (CASSANDRA-6939)
 * Log a warning for large batches (CASSANDRA-6487)
 * Put nodes in hibernate when join_ring is false (CASSANDRA-6961)
 * Avoid early loading of non-system keyspaces before compaction-leftovers 
   cleanup at startup (CASSANDRA-6913)
 * Restrict Windows to parallel repairs (CASSANDRA-6907)
 * (Hadoop) Allow manually specifying start/end tokens in CFIF (CASSANDRA-6436)
 * Fix NPE in MeteredFlusher (CASSANDRA-6820)
 * Fix race processing range scan responses (CASSANDRA-6820)
 * Allow deleting snapshots from dropped keyspaces (CASSANDRA-6821)
 * Add uuid() function (CASSANDRA-6473)
 * Omit tombstones from schema digests (CASSANDRA-6862)
 * Include correct consistencyLevel in LWT timeout (CASSANDRA-6884)
 * Lower chances for losing new SSTables during nodetool refresh and
   ColumnFamilyStore.loadNewSSTables (CASSANDRA-6514)
 * Add support for DELETE ... IF EXISTS to CQL3 (CASSANDRA-5708)
 * Update hadoop_cql3_word_count example (CASSANDRA-6793)
 * Fix handling of RejectedExecution in sync Thrift server (CASSANDRA-6788)
 * Log more information when exceeding tombstone_warn_threshold (CASSANDRA-6865)
 * Fix truncate to not abort due to unreachable fat clients (CASSANDRA-6864)
 * Fix schema concurrency exceptions (CASSANDRA-6841)
 * Fix leaking validator FH in StreamWriter (CASSANDRA-6832)
 * Fix saving triggers to schema (CASSANDRA-6789)
 * Fix trigger mutations when base mutation list is immutable (CASSANDRA-6790)
 * Fix accounting in FileCacheService to allow re-using RAR (CASSANDRA-6838)
 * Fix static counter columns (CASSANDRA-6827)
 * Restore expiring->deleted (cell) compaction optimization (CASSANDRA-6844)
 * Fix CompactionManager.needsCleanup (CASSANDRA-6845)
 * Correctly compare BooleanType values other than 0 and 1 (CASSANDRA-6779)
 * Read message id as string from earlier versions (CASSANDRA-6840)
 * Properly use the Paxos consistency for (non-protocol) batch (CASSANDRA-6837)
 * Add paranoid disk failure option (CASSANDRA-6646)
 * Improve PerRowSecondaryIndex performance (CASSANDRA-6876)
 * Extend triggers to support CAS updates (CASSANDRA-6882)
 * Static columns with IF NOT EXISTS don't always work as expected (CASSANDRA-6873)
 * Fix paging with SELECT DISTINCT (CASSANDRA-6857)
 * Fix UnsupportedOperationException on CAS timeout (CASSANDRA-6923)
 * Improve MeteredFlusher handling of MF-unaffected column families
   (CASSANDRA-6867)
 * Add CqlRecordReader using native pagination (CASSANDRA-6311)
 * Add QueryHandler interface (CASSANDRA-6659)
 * Track liveRatio per-memtable, not per-CF (CASSANDRA-6945)
 * Make sure upgradesstables keeps sstable level (CASSANDRA-6958)
 * Fix LIMIT with static columns (CASSANDRA-6956)
 * Fix clash with CQL column name in thrift validation (CASSANDRA-6892)
 * Fix error with super columns in mixed 1.2-2.0 clusters (CASSANDRA-6966)
 * Fix bad skip of sstables on slice query with composite start/finish (CASSANDRA-6825)
 * Fix unintended update with conditional statement (CASSANDRA-6893)
 * Fix map element access in IF (CASSANDRA-6914)
 * Avoid costly range calculations for range queries on system keyspaces
   (CASSANDRA-6906)
 * Fix SSTable not released if stream session fails (CASSANDRA-6818)
 * Avoid build failure due to ANTLR timeout (CASSANDRA-6991)
 * Queries on compact tables can return more rows that requested (CASSANDRA-7052)
 * USING TIMESTAMP for batches does not work (CASSANDRA-7053)
 * Fix performance regression from CASSANDRA-5614 (CASSANDRA-6949)
 * Ensure that batchlog and hint timeouts do not produce hints (CASSANDRA-7058)
 * Merge groupable mutations in TriggerExecutor#execute() (CASSANDRA-7047)
 * Plug holes in resource release when wiring up StreamSession (CASSANDRA-7073)
 * Re-add parameter columns to tracing session (CASSANDRA-6942)
 * Preserves CQL metadata when updating table from thrift (CASSANDRA-6831)
Merged from 1.2:
 * Fix nodetool display with vnodes (CASSANDRA-7082)
 * Add UNLOGGED, COUNTER options to BATCH documentation (CASSANDRA-6816)
 * add extra SSL cipher suites (CASSANDRA-6613)
 * fix nodetool getsstables for blob PK (CASSANDRA-6803)
 * Fix BatchlogManager#deleteBatch() use of millisecond timestamps
   (CASSANDRA-6822)
 * Continue assassinating even if the endpoint vanishes (CASSANDRA-6787)
 * Schedule schema pulls on change (CASSANDRA-6971)
 * Non-droppable verbs shouldn't be dropped from OTC (CASSANDRA-6980)
 * Shutdown batchlog executor in SS#drain() (CASSANDRA-7025)
 * Fix batchlog to account for CF truncation records (CASSANDRA-6999)
 * Fix CQLSH parsing of functions and BLOB literals (CASSANDRA-7018)
 * Properly load trustore in the native protocol (CASSANDRA-6847)
 * Always clean up references in SerializingCache (CASSANDRA-6994)
 * Don't shut MessagingService down when replacing a node (CASSANDRA-6476)
 * fix npe when doing -Dcassandra.fd_initial_value_ms (CASSANDRA-6751)


2.1.0-beta1
 * Add flush directory distinct from compaction directories (CASSANDRA-6357)
 * Require JNA by default (CASSANDRA-6575)
 * add listsnapshots command to nodetool (CASSANDRA-5742)
 * Introduce AtomicBTreeColumns (CASSANDRA-6271, 6692)
 * Multithreaded commitlog (CASSANDRA-3578)
 * allocate fixed index summary memory pool and resample cold index summaries 
   to use less memory (CASSANDRA-5519)
 * Removed multithreaded compaction (CASSANDRA-6142)
 * Parallelize fetching rows for low-cardinality indexes (CASSANDRA-1337)
 * change logging from log4j to logback (CASSANDRA-5883)
 * switch to LZ4 compression for internode communication (CASSANDRA-5887)
 * Stop using Thrift-generated Index* classes internally (CASSANDRA-5971)
 * Remove 1.2 network compatibility code (CASSANDRA-5960)
 * Remove leveled json manifest migration code (CASSANDRA-5996)
 * Remove CFDefinition (CASSANDRA-6253)
 * Use AtomicIntegerFieldUpdater in RefCountedMemory (CASSANDRA-6278)
 * User-defined types for CQL3 (CASSANDRA-5590)
 * Use of o.a.c.metrics in nodetool (CASSANDRA-5871, 6406)
 * Batch read from OTC's queue and cleanup (CASSANDRA-1632)
 * Secondary index support for collections (CASSANDRA-4511, 6383)
 * SSTable metadata(Stats.db) format change (CASSANDRA-6356)
 * Push composites support in the storage engine
   (CASSANDRA-5417, CASSANDRA-6520)
 * Add snapshot space used to cfstats (CASSANDRA-6231)
 * Add cardinality estimator for key count estimation (CASSANDRA-5906)
 * CF id is changed to be non-deterministic. Data dir/key cache are created
   uniquely for CF id (CASSANDRA-5202)
 * New counters implementation (CASSANDRA-6504)
 * Replace UnsortedColumns, EmptyColumns, TreeMapBackedSortedColumns with new
   ArrayBackedSortedColumns (CASSANDRA-6630, CASSANDRA-6662, CASSANDRA-6690)
 * Add option to use row cache with a given amount of rows (CASSANDRA-5357)
 * Avoid repairing already repaired data (CASSANDRA-5351)
 * Reject counter updates with USING TTL/TIMESTAMP (CASSANDRA-6649)
 * Replace index_interval with min/max_index_interval (CASSANDRA-6379)
 * Lift limitation that order by columns must be selected for IN queries (CASSANDRA-4911)


2.0.5
 * Reduce garbage generated by bloom filter lookups (CASSANDRA-6609)
 * Add ks.cf names to tombstone logging (CASSANDRA-6597)
 * Use LOCAL_QUORUM for LWT operations at LOCAL_SERIAL (CASSANDRA-6495)
 * Wait for gossip to settle before accepting client connections (CASSANDRA-4288)
 * Delete unfinished compaction incrementally (CASSANDRA-6086)
 * Allow specifying custom secondary index options in CQL3 (CASSANDRA-6480)
 * Improve replica pinning for cache efficiency in DES (CASSANDRA-6485)
 * Fix LOCAL_SERIAL from thrift (CASSANDRA-6584)
 * Don't special case received counts in CAS timeout exceptions (CASSANDRA-6595)
 * Add support for 2.1 global counter shards (CASSANDRA-6505)
 * Fix NPE when streaming connection is not yet established (CASSANDRA-6210)
 * Avoid rare duplicate read repair triggering (CASSANDRA-6606)
 * Fix paging discardFirst (CASSANDRA-6555)
 * Fix ArrayIndexOutOfBoundsException in 2ndary index query (CASSANDRA-6470)
 * Release sstables upon rebuilding 2i (CASSANDRA-6635)
 * Add AbstractCompactionStrategy.startup() method (CASSANDRA-6637)
 * SSTableScanner may skip rows during cleanup (CASSANDRA-6638)
 * sstables from stalled repair sessions can resurrect deleted data (CASSANDRA-6503)
 * Switch stress to use ITransportFactory (CASSANDRA-6641)
 * Fix IllegalArgumentException during prepare (CASSANDRA-6592)
 * Fix possible loss of 2ndary index entries during compaction (CASSANDRA-6517)
 * Fix direct Memory on architectures that do not support unaligned long access
   (CASSANDRA-6628)
 * Let scrub optionally skip broken counter partitions (CASSANDRA-5930)
Merged from 1.2:
 * fsync compression metadata (CASSANDRA-6531)
 * Validate CF existence on execution for prepared statement (CASSANDRA-6535)
 * Add ability to throttle batchlog replay (CASSANDRA-6550)
 * Fix executing LOCAL_QUORUM with SimpleStrategy (CASSANDRA-6545)
 * Avoid StackOverflow when using large IN queries (CASSANDRA-6567)
 * Nodetool upgradesstables includes secondary indexes (CASSANDRA-6598)
 * Paginate batchlog replay (CASSANDRA-6569)
 * skip blocking on streaming during drain (CASSANDRA-6603)
 * Improve error message when schema doesn't match loaded sstable (CASSANDRA-6262)
 * Add properties to adjust FD initial value and max interval (CASSANDRA-4375)
 * Fix preparing with batch and delete from collection (CASSANDRA-6607)
 * Fix ABSC reverse iterator's remove() method (CASSANDRA-6629)
 * Handle host ID conflicts properly (CASSANDRA-6615)
 * Move handling of migration event source to solve bootstrap race. (CASSANDRA-6648)
 * Make sure compaction throughput value doesn't overflow with int math (CASSANDRA-6647)


2.0.4
 * Allow removing snapshots of no-longer-existing CFs (CASSANDRA-6418)
 * add StorageService.stopDaemon() (CASSANDRA-4268)
 * add IRE for invalid CF supplied to get_count (CASSANDRA-5701)
 * add client encryption support to sstableloader (CASSANDRA-6378)
 * Fix accept() loop for SSL sockets post-shutdown (CASSANDRA-6468)
 * Fix size-tiered compaction in LCS L0 (CASSANDRA-6496)
 * Fix assertion failure in filterColdSSTables (CASSANDRA-6483)
 * Fix row tombstones in larger-than-memory compactions (CASSANDRA-6008)
 * Fix cleanup ClassCastException (CASSANDRA-6462)
 * Reduce gossip memory use by interning VersionedValue strings (CASSANDRA-6410)
 * Allow specifying datacenters to participate in a repair (CASSANDRA-6218)
 * Fix divide-by-zero in PCI (CASSANDRA-6403)
 * Fix setting last compacted key in the wrong level for LCS (CASSANDRA-6284)
 * Add millisecond precision formats to the timestamp parser (CASSANDRA-6395)
 * Expose a total memtable size metric for a CF (CASSANDRA-6391)
 * cqlsh: handle symlinks properly (CASSANDRA-6425)
 * Fix potential infinite loop when paging query with IN (CASSANDRA-6464)
 * Fix assertion error in AbstractQueryPager.discardFirst (CASSANDRA-6447)
 * Fix streaming older SSTable yields unnecessary tombstones (CASSANDRA-6527)
Merged from 1.2:
 * Improved error message on bad properties in DDL queries (CASSANDRA-6453)
 * Randomize batchlog candidates selection (CASSANDRA-6481)
 * Fix thundering herd on endpoint cache invalidation (CASSANDRA-6345, 6485)
 * Improve batchlog write performance with vnodes (CASSANDRA-6488)
 * cqlsh: quote single quotes in strings inside collections (CASSANDRA-6172)
 * Improve gossip performance for typical messages (CASSANDRA-6409)
 * Throw IRE if a prepared statement has more markers than supported 
   (CASSANDRA-5598)
 * Expose Thread metrics for the native protocol server (CASSANDRA-6234)
 * Change snapshot response message verb to INTERNAL to avoid dropping it 
   (CASSANDRA-6415)
 * Warn when collection read has > 65K elements (CASSANDRA-5428)
 * Fix cache persistence when both row and key cache are enabled 
   (CASSANDRA-6413)
 * (Hadoop) add describe_local_ring (CASSANDRA-6268)
 * Fix handling of concurrent directory creation failure (CASSANDRA-6459)
 * Allow executing CREATE statements multiple times (CASSANDRA-6471)
 * Don't send confusing info with timeouts (CASSANDRA-6491)
 * Don't resubmit counter mutation runnables internally (CASSANDRA-6427)
 * Don't drop local mutations without a hint (CASSANDRA-6510)
 * Don't allow null max_hint_window_in_ms (CASSANDRA-6419)
 * Validate SliceRange start and finish lengths (CASSANDRA-6521)


2.0.3
 * Fix FD leak on slice read path (CASSANDRA-6275)
 * Cancel read meter task when closing SSTR (CASSANDRA-6358)
 * free off-heap IndexSummary during bulk (CASSANDRA-6359)
 * Recover from IOException in accept() thread (CASSANDRA-6349)
 * Improve Gossip tolerance of abnormally slow tasks (CASSANDRA-6338)
 * Fix trying to hint timed out counter writes (CASSANDRA-6322)
 * Allow restoring specific columnfamilies from archived CL (CASSANDRA-4809)
 * Avoid flushing compaction_history after each operation (CASSANDRA-6287)
 * Fix repair assertion error when tombstones expire (CASSANDRA-6277)
 * Skip loading corrupt key cache (CASSANDRA-6260)
 * Fixes for compacting larger-than-memory rows (CASSANDRA-6274)
 * Compact hottest sstables first and optionally omit coldest from
   compaction entirely (CASSANDRA-6109)
 * Fix modifying column_metadata from thrift (CASSANDRA-6182)
 * cqlsh: fix LIST USERS output (CASSANDRA-6242)
 * Add IRequestSink interface (CASSANDRA-6248)
 * Update memtable size while flushing (CASSANDRA-6249)
 * Provide hooks around CQL2/CQL3 statement execution (CASSANDRA-6252)
 * Require Permission.SELECT for CAS updates (CASSANDRA-6247)
 * New CQL-aware SSTableWriter (CASSANDRA-5894)
 * Reject CAS operation when the protocol v1 is used (CASSANDRA-6270)
 * Correctly throw error when frame too large (CASSANDRA-5981)
 * Fix serialization bug in PagedRange with 2ndary indexes (CASSANDRA-6299)
 * Fix CQL3 table validation in Thrift (CASSANDRA-6140)
 * Fix bug missing results with IN clauses (CASSANDRA-6327)
 * Fix paging with reversed slices (CASSANDRA-6343)
 * Set minTimestamp correctly to be able to drop expired sstables (CASSANDRA-6337)
 * Support NaN and Infinity as float literals (CASSANDRA-6003)
 * Remove RF from nodetool ring output (CASSANDRA-6289)
 * Fix attempting to flush empty rows (CASSANDRA-6374)
 * Fix potential out of bounds exception when paging (CASSANDRA-6333)
Merged from 1.2:
 * Optimize FD phi calculation (CASSANDRA-6386)
 * Improve initial FD phi estimate when starting up (CASSANDRA-6385)
 * Don't list CQL3 table in CLI describe even if named explicitely 
   (CASSANDRA-5750)
 * Invalidate row cache when dropping CF (CASSANDRA-6351)
 * add non-jamm path for cached statements (CASSANDRA-6293)
 * add windows bat files for shell commands (CASSANDRA-6145)
 * Require logging in for Thrift CQL2/3 statement preparation (CASSANDRA-6254)
 * restrict max_num_tokens to 1536 (CASSANDRA-6267)
 * Nodetool gets default JMX port from cassandra-env.sh (CASSANDRA-6273)
 * make calculatePendingRanges asynchronous (CASSANDRA-6244)
 * Remove blocking flushes in gossip thread (CASSANDRA-6297)
 * Fix potential socket leak in connectionpool creation (CASSANDRA-6308)
 * Allow LOCAL_ONE/LOCAL_QUORUM to work with SimpleStrategy (CASSANDRA-6238)
 * cqlsh: handle 'null' as session duration (CASSANDRA-6317)
 * Fix json2sstable handling of range tombstones (CASSANDRA-6316)
 * Fix missing one row in reverse query (CASSANDRA-6330)
 * Fix reading expired row value from row cache (CASSANDRA-6325)
 * Fix AssertionError when doing set element deletion (CASSANDRA-6341)
 * Make CL code for the native protocol match the one in C* 2.0
   (CASSANDRA-6347)
 * Disallow altering CQL3 table from thrift (CASSANDRA-6370)
 * Fix size computation of prepared statement (CASSANDRA-6369)


2.0.2
 * Update FailureDetector to use nanontime (CASSANDRA-4925)
 * Fix FileCacheService regressions (CASSANDRA-6149)
 * Never return WriteTimeout for CL.ANY (CASSANDRA-6132)
 * Fix race conditions in bulk loader (CASSANDRA-6129)
 * Add configurable metrics reporting (CASSANDRA-4430)
 * drop queries exceeding a configurable number of tombstones (CASSANDRA-6117)
 * Track and persist sstable read activity (CASSANDRA-5515)
 * Fixes for speculative retry (CASSANDRA-5932, CASSANDRA-6194)
 * Improve memory usage of metadata min/max column names (CASSANDRA-6077)
 * Fix thrift validation refusing row markers on CQL3 tables (CASSANDRA-6081)
 * Fix insertion of collections with CAS (CASSANDRA-6069)
 * Correctly send metadata on SELECT COUNT (CASSANDRA-6080)
 * Track clients' remote addresses in ClientState (CASSANDRA-6070)
 * Create snapshot dir if it does not exist when migrating
   leveled manifest (CASSANDRA-6093)
 * make sequential nodetool repair the default (CASSANDRA-5950)
 * Add more hooks for compaction strategy implementations (CASSANDRA-6111)
 * Fix potential NPE on composite 2ndary indexes (CASSANDRA-6098)
 * Delete can potentially be skipped in batch (CASSANDRA-6115)
 * Allow alter keyspace on system_traces (CASSANDRA-6016)
 * Disallow empty column names in cql (CASSANDRA-6136)
 * Use Java7 file-handling APIs and fix file moving on Windows (CASSANDRA-5383)
 * Save compaction history to system keyspace (CASSANDRA-5078)
 * Fix NPE if StorageService.getOperationMode() is executed before full startup (CASSANDRA-6166)
 * CQL3: support pre-epoch longs for TimestampType (CASSANDRA-6212)
 * Add reloadtriggers command to nodetool (CASSANDRA-4949)
 * cqlsh: ignore empty 'value alias' in DESCRIBE (CASSANDRA-6139)
 * Fix sstable loader (CASSANDRA-6205)
 * Reject bootstrapping if the node already exists in gossip (CASSANDRA-5571)
 * Fix NPE while loading paxos state (CASSANDRA-6211)
 * cqlsh: add SHOW SESSION <tracing-session> command (CASSANDRA-6228)
Merged from 1.2:
 * (Hadoop) Require CFRR batchSize to be at least 2 (CASSANDRA-6114)
 * Add a warning for small LCS sstable size (CASSANDRA-6191)
 * Add ability to list specific KS/CF combinations in nodetool cfstats (CASSANDRA-4191)
 * Mark CF clean if a mutation raced the drop and got it marked dirty (CASSANDRA-5946)
 * Add a LOCAL_ONE consistency level (CASSANDRA-6202)
 * Limit CQL prepared statement cache by size instead of count (CASSANDRA-6107)
 * Tracing should log write failure rather than raw exceptions (CASSANDRA-6133)
 * lock access to TM.endpointToHostIdMap (CASSANDRA-6103)
 * Allow estimated memtable size to exceed slab allocator size (CASSANDRA-6078)
 * Start MeteredFlusher earlier to prevent OOM during CL replay (CASSANDRA-6087)
 * Avoid sending Truncate command to fat clients (CASSANDRA-6088)
 * Allow where clause conditions to be in parenthesis (CASSANDRA-6037)
 * Do not open non-ssl storage port if encryption option is all (CASSANDRA-3916)
 * Move batchlog replay to its own executor (CASSANDRA-6079)
 * Add tombstone debug threshold and histogram (CASSANDRA-6042, 6057)
 * Enable tcp keepalive on incoming connections (CASSANDRA-4053)
 * Fix fat client schema pull NPE (CASSANDRA-6089)
 * Fix memtable flushing for indexed tables (CASSANDRA-6112)
 * Fix skipping columns with multiple slices (CASSANDRA-6119)
 * Expose connected thrift + native client counts (CASSANDRA-5084)
 * Optimize auth setup (CASSANDRA-6122)
 * Trace index selection (CASSANDRA-6001)
 * Update sstablesPerReadHistogram to use biased sampling (CASSANDRA-6164)
 * Log UnknownColumnfamilyException when closing socket (CASSANDRA-5725)
 * Properly error out on CREATE INDEX for counters table (CASSANDRA-6160)
 * Handle JMX notification failure for repair (CASSANDRA-6097)
 * (Hadoop) Fetch no more than 128 splits in parallel (CASSANDRA-6169)
 * stress: add username/password authentication support (CASSANDRA-6068)
 * Fix indexed queries with row cache enabled on parent table (CASSANDRA-5732)
 * Fix compaction race during columnfamily drop (CASSANDRA-5957)
 * Fix validation of empty column names for compact tables (CASSANDRA-6152)
 * Skip replaying mutations that pass CRC but fail to deserialize (CASSANDRA-6183)
 * Rework token replacement to use replace_address (CASSANDRA-5916)
 * Fix altering column types (CASSANDRA-6185)
 * cqlsh: fix CREATE/ALTER WITH completion (CASSANDRA-6196)
 * add windows bat files for shell commands (CASSANDRA-6145)
 * Fix potential stack overflow during range tombstones insertion (CASSANDRA-6181)
 * (Hadoop) Make LOCAL_ONE the default consistency level (CASSANDRA-6214)


2.0.1
 * Fix bug that could allow reading deleted data temporarily (CASSANDRA-6025)
 * Improve memory use defaults (CASSANDRA-6059)
 * Make ThriftServer more easlly extensible (CASSANDRA-6058)
 * Remove Hadoop dependency from ITransportFactory (CASSANDRA-6062)
 * add file_cache_size_in_mb setting (CASSANDRA-5661)
 * Improve error message when yaml contains invalid properties (CASSANDRA-5958)
 * Improve leveled compaction's ability to find non-overlapping L0 compactions
   to work on concurrently (CASSANDRA-5921)
 * Notify indexer of columns shadowed by range tombstones (CASSANDRA-5614)
 * Log Merkle tree stats (CASSANDRA-2698)
 * Switch from crc32 to adler32 for compressed sstable checksums (CASSANDRA-5862)
 * Improve offheap memcpy performance (CASSANDRA-5884)
 * Use a range aware scanner for cleanup (CASSANDRA-2524)
 * Cleanup doesn't need to inspect sstables that contain only local data
   (CASSANDRA-5722)
 * Add ability for CQL3 to list partition keys (CASSANDRA-4536)
 * Improve native protocol serialization (CASSANDRA-5664)
 * Upgrade Thrift to 0.9.1 (CASSANDRA-5923)
 * Require superuser status for adding triggers (CASSANDRA-5963)
 * Make standalone scrubber handle old and new style leveled manifest
   (CASSANDRA-6005)
 * Fix paxos bugs (CASSANDRA-6012, 6013, 6023)
 * Fix paged ranges with multiple replicas (CASSANDRA-6004)
 * Fix potential AssertionError during tracing (CASSANDRA-6041)
 * Fix NPE in sstablesplit (CASSANDRA-6027)
 * Migrate pre-2.0 key/value/column aliases to system.schema_columns
   (CASSANDRA-6009)
 * Paging filter empty rows too agressively (CASSANDRA-6040)
 * Support variadic parameters for IN clauses (CASSANDRA-4210)
 * cqlsh: return the result of CAS writes (CASSANDRA-5796)
 * Fix validation of IN clauses with 2ndary indexes (CASSANDRA-6050)
 * Support named bind variables in CQL (CASSANDRA-6033)
Merged from 1.2:
 * Allow cache-keys-to-save to be set at runtime (CASSANDRA-5980)
 * Avoid second-guessing out-of-space state (CASSANDRA-5605)
 * Tuning knobs for dealing with large blobs and many CFs (CASSANDRA-5982)
 * (Hadoop) Fix CQLRW for thrift tables (CASSANDRA-6002)
 * Fix possible divide-by-zero in HHOM (CASSANDRA-5990)
 * Allow local batchlog writes for CL.ANY (CASSANDRA-5967)
 * Upgrade metrics-core to version 2.2.0 (CASSANDRA-5947)
 * Fix CqlRecordWriter with composite keys (CASSANDRA-5949)
 * Add snitch, schema version, cluster, partitioner to JMX (CASSANDRA-5881)
 * Allow disabling SlabAllocator (CASSANDRA-5935)
 * Make user-defined compaction JMX blocking (CASSANDRA-4952)
 * Fix streaming does not transfer wrapped range (CASSANDRA-5948)
 * Fix loading index summary containing empty key (CASSANDRA-5965)
 * Correctly handle limits in CompositesSearcher (CASSANDRA-5975)
 * Pig: handle CQL collections (CASSANDRA-5867)
 * Pass the updated cf to the PRSI index() method (CASSANDRA-5999)
 * Allow empty CQL3 batches (as no-op) (CASSANDRA-5994)
 * Support null in CQL3 functions (CASSANDRA-5910)
 * Replace the deprecated MapMaker with CacheLoader (CASSANDRA-6007)
 * Add SSTableDeletingNotification to DataTracker (CASSANDRA-6010)
 * Fix snapshots in use get deleted during snapshot repair (CASSANDRA-6011)
 * Move hints and exception count to o.a.c.metrics (CASSANDRA-6017)
 * Fix memory leak in snapshot repair (CASSANDRA-6047)
 * Fix sstable2sjon for CQL3 tables (CASSANDRA-5852)


2.0.0
 * Fix thrift validation when inserting into CQL3 tables (CASSANDRA-5138)
 * Fix periodic memtable flushing behavior with clean memtables (CASSANDRA-5931)
 * Fix dateOf() function for pre-2.0 timestamp columns (CASSANDRA-5928)
 * Fix SSTable unintentionally loads BF when opened for batch (CASSANDRA-5938)
 * Add stream session progress to JMX (CASSANDRA-4757)
 * Fix NPE during CAS operation (CASSANDRA-5925)
Merged from 1.2:
 * Fix getBloomFilterDiskSpaceUsed for AlwaysPresentFilter (CASSANDRA-5900)
 * Don't announce schema version until we've loaded the changes locally
   (CASSANDRA-5904)
 * Fix to support off heap bloom filters size greater than 2 GB (CASSANDRA-5903)
 * Properly handle parsing huge map and set literals (CASSANDRA-5893)


2.0.0-rc2
 * enable vnodes by default (CASSANDRA-5869)
 * fix CAS contention timeout (CASSANDRA-5830)
 * fix HsHa to respect max frame size (CASSANDRA-4573)
 * Fix (some) 2i on composite components omissions (CASSANDRA-5851)
 * cqlsh: add DESCRIBE FULL SCHEMA variant (CASSANDRA-5880)
Merged from 1.2:
 * Correctly validate sparse composite cells in scrub (CASSANDRA-5855)
 * Add KeyCacheHitRate metric to CF metrics (CASSANDRA-5868)
 * cqlsh: add support for multiline comments (CASSANDRA-5798)
 * Handle CQL3 SELECT duplicate IN restrictions on clustering columns
   (CASSANDRA-5856)


2.0.0-rc1
 * improve DecimalSerializer performance (CASSANDRA-5837)
 * fix potential spurious wakeup in AsyncOneResponse (CASSANDRA-5690)
 * fix schema-related trigger issues (CASSANDRA-5774)
 * Better validation when accessing CQL3 table from thrift (CASSANDRA-5138)
 * Fix assertion error during repair (CASSANDRA-5801)
 * Fix range tombstone bug (CASSANDRA-5805)
 * DC-local CAS (CASSANDRA-5797)
 * Add a native_protocol_version column to the system.local table (CASSANRDA-5819)
 * Use index_interval from cassandra.yaml when upgraded (CASSANDRA-5822)
 * Fix buffer underflow on socket close (CASSANDRA-5792)
Merged from 1.2:
 * Fix reading DeletionTime from 1.1-format sstables (CASSANDRA-5814)
 * cqlsh: add collections support to COPY (CASSANDRA-5698)
 * retry important messages for any IOException (CASSANDRA-5804)
 * Allow empty IN relations in SELECT/UPDATE/DELETE statements (CASSANDRA-5626)
 * cqlsh: fix crashing on Windows due to libedit detection (CASSANDRA-5812)
 * fix bulk-loading compressed sstables (CASSANDRA-5820)
 * (Hadoop) fix quoting in CqlPagingRecordReader and CqlRecordWriter 
   (CASSANDRA-5824)
 * update default LCS sstable size to 160MB (CASSANDRA-5727)
 * Allow compacting 2Is via nodetool (CASSANDRA-5670)
 * Hex-encode non-String keys in OPP (CASSANDRA-5793)
 * nodetool history logging (CASSANDRA-5823)
 * (Hadoop) fix support for Thrift tables in CqlPagingRecordReader 
   (CASSANDRA-5752)
 * add "all time blocked" to StatusLogger output (CASSANDRA-5825)
 * Future-proof inter-major-version schema migrations (CASSANDRA-5845)
 * (Hadoop) add CqlPagingRecordReader support for ReversedType in Thrift table
   (CASSANDRA-5718)
 * Add -no-snapshot option to scrub (CASSANDRA-5891)
 * Fix to support off heap bloom filters size greater than 2 GB (CASSANDRA-5903)
 * Properly handle parsing huge map and set literals (CASSANDRA-5893)
 * Fix LCS L0 compaction may overlap in L1 (CASSANDRA-5907)
 * New sstablesplit tool to split large sstables offline (CASSANDRA-4766)
 * Fix potential deadlock in native protocol server (CASSANDRA-5926)
 * Disallow incompatible type change in CQL3 (CASSANDRA-5882)
Merged from 1.1:
 * Correctly validate sparse composite cells in scrub (CASSANDRA-5855)


2.0.0-beta2
 * Replace countPendingHints with Hints Created metric (CASSANDRA-5746)
 * Allow nodetool with no args, and with help to run without a server (CASSANDRA-5734)
 * Cleanup AbstractType/TypeSerializer classes (CASSANDRA-5744)
 * Remove unimplemented cli option schema-mwt (CASSANDRA-5754)
 * Support range tombstones in thrift (CASSANDRA-5435)
 * Normalize table-manipulating CQL3 statements' class names (CASSANDRA-5759)
 * cqlsh: add missing table options to DESCRIBE output (CASSANDRA-5749)
 * Fix assertion error during repair (CASSANDRA-5757)
 * Fix bulkloader (CASSANDRA-5542)
 * Add LZ4 compression to the native protocol (CASSANDRA-5765)
 * Fix bugs in the native protocol v2 (CASSANDRA-5770)
 * CAS on 'primary key only' table (CASSANDRA-5715)
 * Support streaming SSTables of old versions (CASSANDRA-5772)
 * Always respect protocol version in native protocol (CASSANDRA-5778)
 * Fix ConcurrentModificationException during streaming (CASSANDRA-5782)
 * Update deletion timestamp in Commit#updatesWithPaxosTime (CASSANDRA-5787)
 * Thrift cas() method crashes if input columns are not sorted (CASSANDRA-5786)
 * Order columns names correctly when querying for CAS (CASSANDRA-5788)
 * Fix streaming retry (CASSANDRA-5775)
Merged from 1.2:
 * if no seeds can be a reached a node won't start in a ring by itself (CASSANDRA-5768)
 * add cassandra.unsafesystem property (CASSANDRA-5704)
 * (Hadoop) quote identifiers in CqlPagingRecordReader (CASSANDRA-5763)
 * Add replace_node functionality for vnodes (CASSANDRA-5337)
 * Add timeout events to query traces (CASSANDRA-5520)
 * Fix serialization of the LEFT gossip value (CASSANDRA-5696)
 * Pig: support for cql3 tables (CASSANDRA-5234)
 * Fix skipping range tombstones with reverse queries (CASSANDRA-5712)
 * Expire entries out of ThriftSessionManager (CASSANDRA-5719)
 * Don't keep ancestor information in memory (CASSANDRA-5342)
 * Expose native protocol server status in nodetool info (CASSANDRA-5735)
 * Fix pathetic performance of range tombstones (CASSANDRA-5677)
 * Fix querying with an empty (impossible) range (CASSANDRA-5573)
 * cqlsh: handle CUSTOM 2i in DESCRIBE output (CASSANDRA-5760)
 * Fix minor bug in Range.intersects(Bound) (CASSANDRA-5771)
 * cqlsh: handle disabled compression in DESCRIBE output (CASSANDRA-5766)
 * Ensure all UP events are notified on the native protocol (CASSANDRA-5769)
 * Fix formatting of sstable2json with multiple -k arguments (CASSANDRA-5781)
 * Don't rely on row marker for queries in general to hide lost markers
   after TTL expires (CASSANDRA-5762)
 * Sort nodetool help output (CASSANDRA-5776)
 * Fix column expiring during 2 phases compaction (CASSANDRA-5799)
 * now() is being rejected in INSERTs when inside collections (CASSANDRA-5795)


2.0.0-beta1
 * Add support for indexing clustered columns (CASSANDRA-5125)
 * Removed on-heap row cache (CASSANDRA-5348)
 * use nanotime consistently for node-local timeouts (CASSANDRA-5581)
 * Avoid unnecessary second pass on name-based queries (CASSANDRA-5577)
 * Experimental triggers (CASSANDRA-1311)
 * JEMalloc support for off-heap allocation (CASSANDRA-3997)
 * Single-pass compaction (CASSANDRA-4180)
 * Removed token range bisection (CASSANDRA-5518)
 * Removed compatibility with pre-1.2.5 sstables and network messages
   (CASSANDRA-5511)
 * removed PBSPredictor (CASSANDRA-5455)
 * CAS support (CASSANDRA-5062, 5441, 5442, 5443, 5619, 5667)
 * Leveled compaction performs size-tiered compactions in L0 
   (CASSANDRA-5371, 5439)
 * Add yaml network topology snitch for mixed ec2/other envs (CASSANDRA-5339)
 * Log when a node is down longer than the hint window (CASSANDRA-4554)
 * Optimize tombstone creation for ExpiringColumns (CASSANDRA-4917)
 * Improve LeveledScanner work estimation (CASSANDRA-5250, 5407)
 * Replace compaction lock with runWithCompactionsDisabled (CASSANDRA-3430)
 * Change Message IDs to ints (CASSANDRA-5307)
 * Move sstable level information into the Stats component, removing the
   need for a separate Manifest file (CASSANDRA-4872)
 * avoid serializing to byte[] on commitlog append (CASSANDRA-5199)
 * make index_interval configurable per columnfamily (CASSANDRA-3961, CASSANDRA-5650)
 * add default_time_to_live (CASSANDRA-3974)
 * add memtable_flush_period_in_ms (CASSANDRA-4237)
 * replace supercolumns internally by composites (CASSANDRA-3237, 5123)
 * upgrade thrift to 0.9.0 (CASSANDRA-3719)
 * drop unnecessary keyspace parameter from user-defined compaction API 
   (CASSANDRA-5139)
 * more robust solution to incomplete compactions + counters (CASSANDRA-5151)
 * Change order of directory searching for c*.in.sh (CASSANDRA-3983)
 * Add tool to reset SSTable compaction level for LCS (CASSANDRA-5271)
 * Allow custom configuration loader (CASSANDRA-5045)
 * Remove memory emergency pressure valve logic (CASSANDRA-3534)
 * Reduce request latency with eager retry (CASSANDRA-4705)
 * cqlsh: Remove ASSUME command (CASSANDRA-5331)
 * Rebuild BF when loading sstables if bloom_filter_fp_chance
   has changed since compaction (CASSANDRA-5015)
 * remove row-level bloom filters (CASSANDRA-4885)
 * Change Kernel Page Cache skipping into row preheating (disabled by default)
   (CASSANDRA-4937)
 * Improve repair by deciding on a gcBefore before sending
   out TreeRequests (CASSANDRA-4932)
 * Add an official way to disable compactions (CASSANDRA-5074)
 * Reenable ALTER TABLE DROP with new semantics (CASSANDRA-3919)
 * Add binary protocol versioning (CASSANDRA-5436)
 * Swap THshaServer for TThreadedSelectorServer (CASSANDRA-5530)
 * Add alias support to SELECT statement (CASSANDRA-5075)
 * Don't create empty RowMutations in CommitLogReplayer (CASSANDRA-5541)
 * Use range tombstones when dropping cfs/columns from schema (CASSANDRA-5579)
 * cqlsh: drop CQL2/CQL3-beta support (CASSANDRA-5585)
 * Track max/min column names in sstables to be able to optimize slice
   queries (CASSANDRA-5514, CASSANDRA-5595, CASSANDRA-5600)
 * Binary protocol: allow batching already prepared statements (CASSANDRA-4693)
 * Allow preparing timestamp, ttl and limit in CQL3 queries (CASSANDRA-4450)
 * Support native link w/o JNA in Java7 (CASSANDRA-3734)
 * Use SASL authentication in binary protocol v2 (CASSANDRA-5545)
 * Replace Thrift HsHa with LMAX Disruptor based implementation (CASSANDRA-5582)
 * cqlsh: Add row count to SELECT output (CASSANDRA-5636)
 * Include a timestamp with all read commands to determine column expiration
   (CASSANDRA-5149)
 * Streaming 2.0 (CASSANDRA-5286, 5699)
 * Conditional create/drop ks/table/index statements in CQL3 (CASSANDRA-2737)
 * more pre-table creation property validation (CASSANDRA-5693)
 * Redesign repair messages (CASSANDRA-5426)
 * Fix ALTER RENAME post-5125 (CASSANDRA-5702)
 * Disallow renaming a 2ndary indexed column (CASSANDRA-5705)
 * Rename Table to Keyspace (CASSANDRA-5613)
 * Ensure changing column_index_size_in_kb on different nodes don't corrupt the
   sstable (CASSANDRA-5454)
 * Move resultset type information into prepare, not execute (CASSANDRA-5649)
 * Auto paging in binary protocol (CASSANDRA-4415, 5714)
 * Don't tie client side use of AbstractType to JDBC (CASSANDRA-4495)
 * Adds new TimestampType to replace DateType (CASSANDRA-5723, CASSANDRA-5729)
Merged from 1.2:
 * make starting native protocol server idempotent (CASSANDRA-5728)
 * Fix loading key cache when a saved entry is no longer valid (CASSANDRA-5706)
 * Fix serialization of the LEFT gossip value (CASSANDRA-5696)
 * cqlsh: Don't show 'null' in place of empty values (CASSANDRA-5675)
 * Race condition in detecting version on a mixed 1.1/1.2 cluster
   (CASSANDRA-5692)
 * Fix skipping range tombstones with reverse queries (CASSANDRA-5712)
 * Expire entries out of ThriftSessionManager (CASSANRDA-5719)
 * Don't keep ancestor information in memory (CASSANDRA-5342)
 * cqlsh: fix handling of semicolons inside BATCH queries (CASSANDRA-5697)


1.2.6
 * Fix tracing when operation completes before all responses arrive 
   (CASSANDRA-5668)
 * Fix cross-DC mutation forwarding (CASSANDRA-5632)
 * Reduce SSTableLoader memory usage (CASSANDRA-5555)
 * Scale hinted_handoff_throttle_in_kb to cluster size (CASSANDRA-5272)
 * (Hadoop) Add CQL3 input/output formats (CASSANDRA-4421, 5622)
 * (Hadoop) Fix InputKeyRange in CFIF (CASSANDRA-5536)
 * Fix dealing with ridiculously large max sstable sizes in LCS (CASSANDRA-5589)
 * Ignore pre-truncate hints (CASSANDRA-4655)
 * Move System.exit on OOM into a separate thread (CASSANDRA-5273)
 * Write row markers when serializing schema (CASSANDRA-5572)
 * Check only SSTables for the requested range when streaming (CASSANDRA-5569)
 * Improve batchlog replay behavior and hint ttl handling (CASSANDRA-5314)
 * Exclude localTimestamp from validation for tombstones (CASSANDRA-5398)
 * cqlsh: add custom prompt support (CASSANDRA-5539)
 * Reuse prepared statements in hot auth queries (CASSANDRA-5594)
 * cqlsh: add vertical output option (see EXPAND) (CASSANDRA-5597)
 * Add a rate limit option to stress (CASSANDRA-5004)
 * have BulkLoader ignore snapshots directories (CASSANDRA-5587) 
 * fix SnitchProperties logging context (CASSANDRA-5602)
 * Expose whether jna is enabled and memory is locked via JMX (CASSANDRA-5508)
 * cqlsh: fix COPY FROM with ReversedType (CASSANDRA-5610)
 * Allow creating CUSTOM indexes on collections (CASSANDRA-5615)
 * Evaluate now() function at execution time (CASSANDRA-5616)
 * Expose detailed read repair metrics (CASSANDRA-5618)
 * Correct blob literal + ReversedType parsing (CASSANDRA-5629)
 * Allow GPFS to prefer the internal IP like EC2MRS (CASSANDRA-5630)
 * fix help text for -tspw cassandra-cli (CASSANDRA-5643)
 * don't throw away initial causes exceptions for internode encryption issues 
   (CASSANDRA-5644)
 * Fix message spelling errors for cql select statements (CASSANDRA-5647)
 * Suppress custom exceptions thru jmx (CASSANDRA-5652)
 * Update CREATE CUSTOM INDEX syntax (CASSANDRA-5639)
 * Fix PermissionDetails.equals() method (CASSANDRA-5655)
 * Never allow partition key ranges in CQL3 without token() (CASSANDRA-5666)
 * Gossiper incorrectly drops AppState for an upgrading node (CASSANDRA-5660)
 * Connection thrashing during multi-region ec2 during upgrade, due to 
   messaging version (CASSANDRA-5669)
 * Avoid over reconnecting in EC2MRS (CASSANDRA-5678)
 * Fix ReadResponseSerializer.serializedSize() for digest reads (CASSANDRA-5476)
 * allow sstable2json on 2i CFs (CASSANDRA-5694)
Merged from 1.1:
 * Remove buggy thrift max message length option (CASSANDRA-5529)
 * Fix NPE in Pig's widerow mode (CASSANDRA-5488)
 * Add split size parameter to Pig and disable split combination (CASSANDRA-5544)


1.2.5
 * make BytesToken.toString only return hex bytes (CASSANDRA-5566)
 * Ensure that submitBackground enqueues at least one task (CASSANDRA-5554)
 * fix 2i updates with identical values and timestamps (CASSANDRA-5540)
 * fix compaction throttling bursty-ness (CASSANDRA-4316)
 * reduce memory consumption of IndexSummary (CASSANDRA-5506)
 * remove per-row column name bloom filters (CASSANDRA-5492)
 * Include fatal errors in trace events (CASSANDRA-5447)
 * Ensure that PerRowSecondaryIndex is notified of row-level deletes
   (CASSANDRA-5445)
 * Allow empty blob literals in CQL3 (CASSANDRA-5452)
 * Fix streaming RangeTombstones at column index boundary (CASSANDRA-5418)
 * Fix preparing statements when current keyspace is not set (CASSANDRA-5468)
 * Fix SemanticVersion.isSupportedBy minor/patch handling (CASSANDRA-5496)
 * Don't provide oldCfId for post-1.1 system cfs (CASSANDRA-5490)
 * Fix primary range ignores replication strategy (CASSANDRA-5424)
 * Fix shutdown of binary protocol server (CASSANDRA-5507)
 * Fix repair -snapshot not working (CASSANDRA-5512)
 * Set isRunning flag later in binary protocol server (CASSANDRA-5467)
 * Fix use of CQL3 functions with descending clustering order (CASSANDRA-5472)
 * Disallow renaming columns one at a time for thrift table in CQL3
   (CASSANDRA-5531)
 * cqlsh: add CLUSTERING ORDER BY support to DESCRIBE (CASSANDRA-5528)
 * Add custom secondary index support to CQL3 (CASSANDRA-5484)
 * Fix repair hanging silently on unexpected error (CASSANDRA-5229)
 * Fix Ec2Snitch regression introduced by CASSANDRA-5171 (CASSANDRA-5432)
 * Add nodetool enablebackup/disablebackup (CASSANDRA-5556)
 * cqlsh: fix DESCRIBE after case insensitive USE (CASSANDRA-5567)
Merged from 1.1
 * Add retry mechanism to OTC for non-droppable_verbs (CASSANDRA-5393)
 * Use allocator information to improve memtable memory usage estimate
   (CASSANDRA-5497)
 * Fix trying to load deleted row into row cache on startup (CASSANDRA-4463)
 * fsync leveled manifest to avoid corruption (CASSANDRA-5535)
 * Fix Bound intersection computation (CASSANDRA-5551)
 * sstablescrub now respects max memory size in cassandra.in.sh (CASSANDRA-5562)


1.2.4
 * Ensure that PerRowSecondaryIndex updates see the most recent values
   (CASSANDRA-5397)
 * avoid duplicate index entries ind PrecompactedRow and 
   ParallelCompactionIterable (CASSANDRA-5395)
 * remove the index entry on oldColumn when new column is a tombstone 
   (CASSANDRA-5395)
 * Change default stream throughput from 400 to 200 mbps (CASSANDRA-5036)
 * Gossiper logs DOWN for symmetry with UP (CASSANDRA-5187)
 * Fix mixing prepared statements between keyspaces (CASSANDRA-5352)
 * Fix consistency level during bootstrap - strike 3 (CASSANDRA-5354)
 * Fix transposed arguments in AlreadyExistsException (CASSANDRA-5362)
 * Improve asynchronous hint delivery (CASSANDRA-5179)
 * Fix Guava dependency version (12.0 -> 13.0.1) for Maven (CASSANDRA-5364)
 * Validate that provided CQL3 collection value are < 64K (CASSANDRA-5355)
 * Make upgradeSSTable skip current version sstables by default (CASSANDRA-5366)
 * Optimize min/max timestamp collection (CASSANDRA-5373)
 * Invalid streamId in cql binary protocol when using invalid CL 
   (CASSANDRA-5164)
 * Fix validation for IN where clauses with collections (CASSANDRA-5376)
 * Copy resultSet on count query to avoid ConcurrentModificationException 
   (CASSANDRA-5382)
 * Correctly typecheck in CQL3 even with ReversedType (CASSANDRA-5386)
 * Fix streaming compressed files when using encryption (CASSANDRA-5391)
 * cassandra-all 1.2.0 pom missing netty dependency (CASSANDRA-5392)
 * Fix writetime/ttl functions on null values (CASSANDRA-5341)
 * Fix NPE during cql3 select with token() (CASSANDRA-5404)
 * IndexHelper.skipBloomFilters won't skip non-SHA filters (CASSANDRA-5385)
 * cqlsh: Print maps ordered by key, sort sets (CASSANDRA-5413)
 * Add null syntax support in CQL3 for inserts (CASSANDRA-3783)
 * Allow unauthenticated set_keyspace() calls (CASSANDRA-5423)
 * Fix potential incremental backups race (CASSANDRA-5410)
 * Fix prepared BATCH statements with batch-level timestamps (CASSANDRA-5415)
 * Allow overriding superuser setup delay (CASSANDRA-5430)
 * cassandra-shuffle with JMX usernames and passwords (CASSANDRA-5431)
Merged from 1.1:
 * cli: Quote ks and cf names in schema output when needed (CASSANDRA-5052)
 * Fix bad default for min/max timestamp in SSTableMetadata (CASSANDRA-5372)
 * Fix cf name extraction from manifest in Directories.migrateFile() 
   (CASSANDRA-5242)
 * Support pluggable internode authentication (CASSANDRA-5401)


1.2.3
 * add check for sstable overlap within a level on startup (CASSANDRA-5327)
 * replace ipv6 colons in jmx object names (CASSANDRA-5298, 5328)
 * Avoid allocating SSTableBoundedScanner during repair when the range does 
   not intersect the sstable (CASSANDRA-5249)
 * Don't lowercase property map keys (this breaks NTS) (CASSANDRA-5292)
 * Fix composite comparator with super columns (CASSANDRA-5287)
 * Fix insufficient validation of UPDATE queries against counter cfs
   (CASSANDRA-5300)
 * Fix PropertyFileSnitch default DC/Rack behavior (CASSANDRA-5285)
 * Handle null values when executing prepared statement (CASSANDRA-5081)
 * Add netty to pom dependencies (CASSANDRA-5181)
 * Include type arguments in Thrift CQLPreparedResult (CASSANDRA-5311)
 * Fix compaction not removing columns when bf_fp_ratio is 1 (CASSANDRA-5182)
 * cli: Warn about missing CQL3 tables in schema descriptions (CASSANDRA-5309)
 * Re-enable unknown option in replication/compaction strategies option for
   backward compatibility (CASSANDRA-4795)
 * Add binary protocol support to stress (CASSANDRA-4993)
 * cqlsh: Fix COPY FROM value quoting and null handling (CASSANDRA-5305)
 * Fix repair -pr for vnodes (CASSANDRA-5329)
 * Relax CL for auth queries for non-default users (CASSANDRA-5310)
 * Fix AssertionError during repair (CASSANDRA-5245)
 * Don't announce migrations to pre-1.2 nodes (CASSANDRA-5334)
Merged from 1.1:
 * Update offline scrub for 1.0 -> 1.1 directory structure (CASSANDRA-5195)
 * add tmp flag to Descriptor hashcode (CASSANDRA-4021)
 * fix logging of "Found table data in data directories" when only system tables
   are present (CASSANDRA-5289)
 * cli: Add JMX authentication support (CASSANDRA-5080)
 * nodetool: ability to repair specific range (CASSANDRA-5280)
 * Fix possible assertion triggered in SliceFromReadCommand (CASSANDRA-5284)
 * cqlsh: Add inet type support on Windows (ipv4-only) (CASSANDRA-4801)
 * Fix race when initializing ColumnFamilyStore (CASSANDRA-5350)
 * Add UseTLAB JVM flag (CASSANDRA-5361)


1.2.2
 * fix potential for multiple concurrent compactions of the same sstables
   (CASSANDRA-5256)
 * avoid no-op caching of byte[] on commitlog append (CASSANDRA-5199)
 * fix symlinks under data dir not working (CASSANDRA-5185)
 * fix bug in compact storage metadata handling (CASSANDRA-5189)
 * Validate login for USE queries (CASSANDRA-5207)
 * cli: remove default username and password (CASSANDRA-5208)
 * configure populate_io_cache_on_flush per-CF (CASSANDRA-4694)
 * allow configuration of internode socket buffer (CASSANDRA-3378)
 * Make sstable directory picking blacklist-aware again (CASSANDRA-5193)
 * Correctly expire gossip states for edge cases (CASSANDRA-5216)
 * Improve handling of directory creation failures (CASSANDRA-5196)
 * Expose secondary indicies to the rest of nodetool (CASSANDRA-4464)
 * Binary protocol: avoid sending notification for 0.0.0.0 (CASSANDRA-5227)
 * add UseCondCardMark XX jvm settings on jdk 1.7 (CASSANDRA-4366)
 * CQL3 refactor to allow conversion function (CASSANDRA-5226)
 * Fix drop of sstables in some circumstance (CASSANDRA-5232)
 * Implement caching of authorization results (CASSANDRA-4295)
 * Add support for LZ4 compression (CASSANDRA-5038)
 * Fix missing columns in wide rows queries (CASSANDRA-5225)
 * Simplify auth setup and make system_auth ks alterable (CASSANDRA-5112)
 * Stop compactions from hanging during bootstrap (CASSANDRA-5244)
 * fix compressed streaming sending extra chunk (CASSANDRA-5105)
 * Add CQL3-based implementations of IAuthenticator and IAuthorizer
   (CASSANDRA-4898)
 * Fix timestamp-based tomstone removal logic (CASSANDRA-5248)
 * cli: Add JMX authentication support (CASSANDRA-5080)
 * Fix forceFlush behavior (CASSANDRA-5241)
 * cqlsh: Add username autocompletion (CASSANDRA-5231)
 * Fix CQL3 composite partition key error (CASSANDRA-5240)
 * Allow IN clause on last clustering key (CASSANDRA-5230)
Merged from 1.1:
 * fix start key/end token validation for wide row iteration (CASSANDRA-5168)
 * add ConfigHelper support for Thrift frame and max message sizes (CASSANDRA-5188)
 * fix nodetool repair not fail on node down (CASSANDRA-5203)
 * always collect tombstone hints (CASSANDRA-5068)
 * Fix error when sourcing file in cqlsh (CASSANDRA-5235)


1.2.1
 * stream undelivered hints on decommission (CASSANDRA-5128)
 * GossipingPropertyFileSnitch loads saved dc/rack info if needed (CASSANDRA-5133)
 * drain should flush system CFs too (CASSANDRA-4446)
 * add inter_dc_tcp_nodelay setting (CASSANDRA-5148)
 * re-allow wrapping ranges for start_token/end_token range pairitspwng (CASSANDRA-5106)
 * fix validation compaction of empty rows (CASSANDRA-5136)
 * nodetool methods to enable/disable hint storage/delivery (CASSANDRA-4750)
 * disallow bloom filter false positive chance of 0 (CASSANDRA-5013)
 * add threadpool size adjustment methods to JMXEnabledThreadPoolExecutor and 
   CompactionManagerMBean (CASSANDRA-5044)
 * fix hinting for dropped local writes (CASSANDRA-4753)
 * off-heap cache doesn't need mutable column container (CASSANDRA-5057)
 * apply disk_failure_policy to bad disks on initial directory creation 
   (CASSANDRA-4847)
 * Optimize name-based queries to use ArrayBackedSortedColumns (CASSANDRA-5043)
 * Fall back to old manifest if most recent is unparseable (CASSANDRA-5041)
 * pool [Compressed]RandomAccessReader objects on the partitioned read path
   (CASSANDRA-4942)
 * Add debug logging to list filenames processed by Directories.migrateFile 
   method (CASSANDRA-4939)
 * Expose black-listed directories via JMX (CASSANDRA-4848)
 * Log compaction merge counts (CASSANDRA-4894)
 * Minimize byte array allocation by AbstractData{Input,Output} (CASSANDRA-5090)
 * Add SSL support for the binary protocol (CASSANDRA-5031)
 * Allow non-schema system ks modification for shuffle to work (CASSANDRA-5097)
 * cqlsh: Add default limit to SELECT statements (CASSANDRA-4972)
 * cqlsh: fix DESCRIBE for 1.1 cfs in CQL3 (CASSANDRA-5101)
 * Correctly gossip with nodes >= 1.1.7 (CASSANDRA-5102)
 * Ensure CL guarantees on digest mismatch (CASSANDRA-5113)
 * Validate correctly selects on composite partition key (CASSANDRA-5122)
 * Fix exception when adding collection (CASSANDRA-5117)
 * Handle states for non-vnode clusters correctly (CASSANDRA-5127)
 * Refuse unrecognized replication and compaction strategy options (CASSANDRA-4795)
 * Pick the correct value validator in sstable2json for cql3 tables (CASSANDRA-5134)
 * Validate login for describe_keyspace, describe_keyspaces and set_keyspace
   (CASSANDRA-5144)
 * Fix inserting empty maps (CASSANDRA-5141)
 * Don't remove tokens from System table for node we know (CASSANDRA-5121)
 * fix streaming progress report for compresed files (CASSANDRA-5130)
 * Coverage analysis for low-CL queries (CASSANDRA-4858)
 * Stop interpreting dates as valid timeUUID value (CASSANDRA-4936)
 * Adds E notation for floating point numbers (CASSANDRA-4927)
 * Detect (and warn) unintentional use of the cql2 thrift methods when cql3 was
   intended (CASSANDRA-5172)
 * cli: Quote ks and cf names in schema output when needed (CASSANDRA-5052)
 * Fix cf name extraction from manifest in Directories.migrateFile() (CASSANDRA-5242)
 * Replace mistaken usage of commons-logging with slf4j (CASSANDRA-5464)
 * Ensure Jackson dependency matches lib (CASSANDRA-5126)
 * Expose droppable tombstone ratio stats over JMX (CASSANDRA-5159)
Merged from 1.1:
 * Simplify CompressedRandomAccessReader to work around JDK FD bug (CASSANDRA-5088)
 * Improve handling a changing target throttle rate mid-compaction (CASSANDRA-5087)
 * Pig: correctly decode row keys in widerow mode (CASSANDRA-5098)
 * nodetool repair command now prints progress (CASSANDRA-4767)
 * fix user defined compaction to run against 1.1 data directory (CASSANDRA-5118)
 * Fix CQL3 BATCH authorization caching (CASSANDRA-5145)
 * fix get_count returns incorrect value with TTL (CASSANDRA-5099)
 * better handling for mid-compaction failure (CASSANDRA-5137)
 * convert default marshallers list to map for better readability (CASSANDRA-5109)
 * fix ConcurrentModificationException in getBootstrapSource (CASSANDRA-5170)
 * fix sstable maxtimestamp for row deletes and pre-1.1.1 sstables (CASSANDRA-5153)
 * Fix thread growth on node removal (CASSANDRA-5175)
 * Make Ec2Region's datacenter name configurable (CASSANDRA-5155)


1.2.0
 * Disallow counters in collections (CASSANDRA-5082)
 * cqlsh: add unit tests (CASSANDRA-3920)
 * fix default bloom_filter_fp_chance for LeveledCompactionStrategy (CASSANDRA-5093)
Merged from 1.1:
 * add validation for get_range_slices with start_key and end_token (CASSANDRA-5089)


1.2.0-rc2
 * fix nodetool ownership display with vnodes (CASSANDRA-5065)
 * cqlsh: add DESCRIBE KEYSPACES command (CASSANDRA-5060)
 * Fix potential infinite loop when reloading CFS (CASSANDRA-5064)
 * Fix SimpleAuthorizer example (CASSANDRA-5072)
 * cqlsh: force CL.ONE for tracing and system.schema* queries (CASSANDRA-5070)
 * Includes cassandra-shuffle in the debian package (CASSANDRA-5058)
Merged from 1.1:
 * fix multithreaded compaction deadlock (CASSANDRA-4492)
 * fix temporarily missing schema after upgrade from pre-1.1.5 (CASSANDRA-5061)
 * Fix ALTER TABLE overriding compression options with defaults
   (CASSANDRA-4996, 5066)
 * fix specifying and altering crc_check_chance (CASSANDRA-5053)
 * fix Murmur3Partitioner ownership% calculation (CASSANDRA-5076)
 * Don't expire columns sooner than they should in 2ndary indexes (CASSANDRA-5079)


1.2-rc1
 * rename rpc_timeout settings to request_timeout (CASSANDRA-5027)
 * add BF with 0.1 FP to LCS by default (CASSANDRA-5029)
 * Fix preparing insert queries (CASSANDRA-5016)
 * Fix preparing queries with counter increment (CASSANDRA-5022)
 * Fix preparing updates with collections (CASSANDRA-5017)
 * Don't generate UUID based on other node address (CASSANDRA-5002)
 * Fix message when trying to alter a clustering key type (CASSANDRA-5012)
 * Update IAuthenticator to match the new IAuthorizer (CASSANDRA-5003)
 * Fix inserting only a key in CQL3 (CASSANDRA-5040)
 * Fix CQL3 token() function when used with strings (CASSANDRA-5050)
Merged from 1.1:
 * reduce log spam from invalid counter shards (CASSANDRA-5026)
 * Improve schema propagation performance (CASSANDRA-5025)
 * Fix for IndexHelper.IndexFor throws OOB Exception (CASSANDRA-5030)
 * cqlsh: make it possible to describe thrift CFs (CASSANDRA-4827)
 * cqlsh: fix timestamp formatting on some platforms (CASSANDRA-5046)


1.2-beta3
 * make consistency level configurable in cqlsh (CASSANDRA-4829)
 * fix cqlsh rendering of blob fields (CASSANDRA-4970)
 * fix cqlsh DESCRIBE command (CASSANDRA-4913)
 * save truncation position in system table (CASSANDRA-4906)
 * Move CompressionMetadata off-heap (CASSANDRA-4937)
 * allow CLI to GET cql3 columnfamily data (CASSANDRA-4924)
 * Fix rare race condition in getExpireTimeForEndpoint (CASSANDRA-4402)
 * acquire references to overlapping sstables during compaction so bloom filter
   doesn't get free'd prematurely (CASSANDRA-4934)
 * Don't share slice query filter in CQL3 SelectStatement (CASSANDRA-4928)
 * Separate tracing from Log4J (CASSANDRA-4861)
 * Exclude gcable tombstones from merkle-tree computation (CASSANDRA-4905)
 * Better printing of AbstractBounds for tracing (CASSANDRA-4931)
 * Optimize mostRecentTombstone check in CC.collectAllData (CASSANDRA-4883)
 * Change stream session ID to UUID to avoid collision from same node (CASSANDRA-4813)
 * Use Stats.db when bulk loading if present (CASSANDRA-4957)
 * Skip repair on system_trace and keyspaces with RF=1 (CASSANDRA-4956)
 * (cql3) Remove arbitrary SELECT limit (CASSANDRA-4918)
 * Correctly handle prepared operation on collections (CASSANDRA-4945)
 * Fix CQL3 LIMIT (CASSANDRA-4877)
 * Fix Stress for CQL3 (CASSANDRA-4979)
 * Remove cassandra specific exceptions from JMX interface (CASSANDRA-4893)
 * (CQL3) Force using ALLOW FILTERING on potentially inefficient queries (CASSANDRA-4915)
 * (cql3) Fix adding column when the table has collections (CASSANDRA-4982)
 * (cql3) Fix allowing collections with compact storage (CASSANDRA-4990)
 * (cql3) Refuse ttl/writetime function on collections (CASSANDRA-4992)
 * Replace IAuthority with new IAuthorizer (CASSANDRA-4874)
 * clqsh: fix KEY pseudocolumn escaping when describing Thrift tables
   in CQL3 mode (CASSANDRA-4955)
 * add basic authentication support for Pig CassandraStorage (CASSANDRA-3042)
 * fix CQL2 ALTER TABLE compaction_strategy_class altering (CASSANDRA-4965)
Merged from 1.1:
 * Fall back to old describe_splits if d_s_ex is not available (CASSANDRA-4803)
 * Improve error reporting when streaming ranges fail (CASSANDRA-5009)
 * Fix cqlsh timestamp formatting of timezone info (CASSANDRA-4746)
 * Fix assertion failure with leveled compaction (CASSANDRA-4799)
 * Check for null end_token in get_range_slice (CASSANDRA-4804)
 * Remove all remnants of removed nodes (CASSANDRA-4840)
 * Add aut-reloading of the log4j file in debian package (CASSANDRA-4855)
 * Fix estimated row cache entry size (CASSANDRA-4860)
 * reset getRangeSlice filter after finishing a row for get_paged_slice
   (CASSANDRA-4919)
 * expunge row cache post-truncate (CASSANDRA-4940)
 * Allow static CF definition with compact storage (CASSANDRA-4910)
 * Fix endless loop/compaction of schema_* CFs due to broken timestamps (CASSANDRA-4880)
 * Fix 'wrong class type' assertion in CounterColumn (CASSANDRA-4976)


1.2-beta2
 * fp rate of 1.0 disables BF entirely; LCS defaults to 1.0 (CASSANDRA-4876)
 * off-heap bloom filters for row keys (CASSANDRA_4865)
 * add extension point for sstable components (CASSANDRA-4049)
 * improve tracing output (CASSANDRA-4852, 4862)
 * make TRACE verb droppable (CASSANDRA-4672)
 * fix BulkLoader recognition of CQL3 columnfamilies (CASSANDRA-4755)
 * Sort commitlog segments for replay by id instead of mtime (CASSANDRA-4793)
 * Make hint delivery asynchronous (CASSANDRA-4761)
 * Pluggable Thrift transport factories for CLI and cqlsh (CASSANDRA-4609, 4610)
 * cassandra-cli: allow Double value type to be inserted to a column (CASSANDRA-4661)
 * Add ability to use custom TServerFactory implementations (CASSANDRA-4608)
 * optimize batchlog flushing to skip successful batches (CASSANDRA-4667)
 * include metadata for system keyspace itself in schema tables (CASSANDRA-4416)
 * add check to PropertyFileSnitch to verify presence of location for
   local node (CASSANDRA-4728)
 * add PBSPredictor consistency modeler (CASSANDRA-4261)
 * remove vestiges of Thrift unframed mode (CASSANDRA-4729)
 * optimize single-row PK lookups (CASSANDRA-4710)
 * adjust blockFor calculation to account for pending ranges due to node 
   movement (CASSANDRA-833)
 * Change CQL version to 3.0.0 and stop accepting 3.0.0-beta1 (CASSANDRA-4649)
 * (CQL3) Make prepared statement global instead of per connection 
   (CASSANDRA-4449)
 * Fix scrubbing of CQL3 created tables (CASSANDRA-4685)
 * (CQL3) Fix validation when using counter and regular columns in the same 
   table (CASSANDRA-4706)
 * Fix bug starting Cassandra with simple authentication (CASSANDRA-4648)
 * Add support for batchlog in CQL3 (CASSANDRA-4545, 4738)
 * Add support for multiple column family outputs in CFOF (CASSANDRA-4208)
 * Support repairing only the local DC nodes (CASSANDRA-4747)
 * Use rpc_address for binary protocol and change default port (CASSANDRA-4751)
 * Fix use of collections in prepared statements (CASSANDRA-4739)
 * Store more information into peers table (CASSANDRA-4351, 4814)
 * Configurable bucket size for size tiered compaction (CASSANDRA-4704)
 * Run leveled compaction in parallel (CASSANDRA-4310)
 * Fix potential NPE during CFS reload (CASSANDRA-4786)
 * Composite indexes may miss results (CASSANDRA-4796)
 * Move consistency level to the protocol level (CASSANDRA-4734, 4824)
 * Fix Subcolumn slice ends not respected (CASSANDRA-4826)
 * Fix Assertion error in cql3 select (CASSANDRA-4783)
 * Fix list prepend logic (CQL3) (CASSANDRA-4835)
 * Add booleans as literals in CQL3 (CASSANDRA-4776)
 * Allow renaming PK columns in CQL3 (CASSANDRA-4822)
 * Fix binary protocol NEW_NODE event (CASSANDRA-4679)
 * Fix potential infinite loop in tombstone compaction (CASSANDRA-4781)
 * Remove system tables accounting from schema (CASSANDRA-4850)
 * (cql3) Force provided columns in clustering key order in 
   'CLUSTERING ORDER BY' (CASSANDRA-4881)
 * Fix composite index bug (CASSANDRA-4884)
 * Fix short read protection for CQL3 (CASSANDRA-4882)
 * Add tracing support to the binary protocol (CASSANDRA-4699)
 * (cql3) Don't allow prepared marker inside collections (CASSANDRA-4890)
 * Re-allow order by on non-selected columns (CASSANDRA-4645)
 * Bug when composite index is created in a table having collections (CASSANDRA-4909)
 * log index scan subject in CompositesSearcher (CASSANDRA-4904)
Merged from 1.1:
 * add get[Row|Key]CacheEntries to CacheServiceMBean (CASSANDRA-4859)
 * fix get_paged_slice to wrap to next row correctly (CASSANDRA-4816)
 * fix indexing empty column values (CASSANDRA-4832)
 * allow JdbcDate to compose null Date objects (CASSANDRA-4830)
 * fix possible stackoverflow when compacting 1000s of sstables
   (CASSANDRA-4765)
 * fix wrong leveled compaction progress calculation (CASSANDRA-4807)
 * add a close() method to CRAR to prevent leaking file descriptors (CASSANDRA-4820)
 * fix potential infinite loop in get_count (CASSANDRA-4833)
 * fix compositeType.{get/from}String methods (CASSANDRA-4842)
 * (CQL) fix CREATE COLUMNFAMILY permissions check (CASSANDRA-4864)
 * Fix DynamicCompositeType same type comparison (CASSANDRA-4711)
 * Fix duplicate SSTable reference when stream session failed (CASSANDRA-3306)
 * Allow static CF definition with compact storage (CASSANDRA-4910)
 * Fix endless loop/compaction of schema_* CFs due to broken timestamps (CASSANDRA-4880)
 * Fix 'wrong class type' assertion in CounterColumn (CASSANDRA-4976)


1.2-beta1
 * add atomic_batch_mutate (CASSANDRA-4542, -4635)
 * increase default max_hint_window_in_ms to 3h (CASSANDRA-4632)
 * include message initiation time to replicas so they can more
   accurately drop timed-out requests (CASSANDRA-2858)
 * fix clientutil.jar dependencies (CASSANDRA-4566)
 * optimize WriteResponse (CASSANDRA-4548)
 * new metrics (CASSANDRA-4009)
 * redesign KEYS indexes to avoid read-before-write (CASSANDRA-2897)
 * debug tracing (CASSANDRA-1123)
 * parallelize row cache loading (CASSANDRA-4282)
 * Make compaction, flush JBOD-aware (CASSANDRA-4292)
 * run local range scans on the read stage (CASSANDRA-3687)
 * clean up ioexceptions (CASSANDRA-2116)
 * add disk_failure_policy (CASSANDRA-2118)
 * Introduce new json format with row level deletion (CASSANDRA-4054)
 * remove redundant "name" column from schema_keyspaces (CASSANDRA-4433)
 * improve "nodetool ring" handling of multi-dc clusters (CASSANDRA-3047)
 * update NTS calculateNaturalEndpoints to be O(N log N) (CASSANDRA-3881)
 * split up rpc timeout by operation type (CASSANDRA-2819)
 * rewrite key cache save/load to use only sequential i/o (CASSANDRA-3762)
 * update MS protocol with a version handshake + broadcast address id
   (CASSANDRA-4311)
 * multithreaded hint replay (CASSANDRA-4189)
 * add inter-node message compression (CASSANDRA-3127)
 * remove COPP (CASSANDRA-2479)
 * Track tombstone expiration and compact when tombstone content is
   higher than a configurable threshold, default 20% (CASSANDRA-3442, 4234)
 * update MurmurHash to version 3 (CASSANDRA-2975)
 * (CLI) track elapsed time for `delete' operation (CASSANDRA-4060)
 * (CLI) jline version is bumped to 1.0 to properly  support
   'delete' key function (CASSANDRA-4132)
 * Save IndexSummary into new SSTable 'Summary' component (CASSANDRA-2392, 4289)
 * Add support for range tombstones (CASSANDRA-3708)
 * Improve MessagingService efficiency (CASSANDRA-3617)
 * Avoid ID conflicts from concurrent schema changes (CASSANDRA-3794)
 * Set thrift HSHA server thread limit to unlimited by default (CASSANDRA-4277)
 * Avoids double serialization of CF id in RowMutation messages
   (CASSANDRA-4293)
 * stream compressed sstables directly with java nio (CASSANDRA-4297)
 * Support multiple ranges in SliceQueryFilter (CASSANDRA-3885)
 * Add column metadata to system column families (CASSANDRA-4018)
 * (cql3) Always use composite types by default (CASSANDRA-4329)
 * (cql3) Add support for set, map and list (CASSANDRA-3647)
 * Validate date type correctly (CASSANDRA-4441)
 * (cql3) Allow definitions with only a PK (CASSANDRA-4361)
 * (cql3) Add support for row key composites (CASSANDRA-4179)
 * improve DynamicEndpointSnitch by using reservoir sampling (CASSANDRA-4038)
 * (cql3) Add support for 2ndary indexes (CASSANDRA-3680)
 * (cql3) fix defining more than one PK to be invalid (CASSANDRA-4477)
 * remove schema agreement checking from all external APIs (Thrift, CQL and CQL3) (CASSANDRA-4487)
 * add Murmur3Partitioner and make it default for new installations (CASSANDRA-3772, 4621)
 * (cql3) update pseudo-map syntax to use map syntax (CASSANDRA-4497)
 * Finer grained exceptions hierarchy and provides error code with exceptions (CASSANDRA-3979)
 * Adds events push to binary protocol (CASSANDRA-4480)
 * Rewrite nodetool help (CASSANDRA-2293)
 * Make CQL3 the default for CQL (CASSANDRA-4640)
 * update stress tool to be able to use CQL3 (CASSANDRA-4406)
 * Accept all thrift update on CQL3 cf but don't expose their metadata (CASSANDRA-4377)
 * Replace Throttle with Guava's RateLimiter for HintedHandOff (CASSANDRA-4541)
 * fix counter add/get using CQL2 and CQL3 in stress tool (CASSANDRA-4633)
 * Add sstable count per level to cfstats (CASSANDRA-4537)
 * (cql3) Add ALTER KEYSPACE statement (CASSANDRA-4611)
 * (cql3) Allow defining default consistency levels (CASSANDRA-4448)
 * (cql3) Fix queries using LIMIT missing results (CASSANDRA-4579)
 * fix cross-version gossip messaging (CASSANDRA-4576)
 * added inet data type (CASSANDRA-4627)


1.1.6
 * Wait for writes on synchronous read digest mismatch (CASSANDRA-4792)
 * fix commitlog replay for nanotime-infected sstables (CASSANDRA-4782)
 * preflight check ttl for maximum of 20 years (CASSANDRA-4771)
 * (Pig) fix widerow input with single column rows (CASSANDRA-4789)
 * Fix HH to compact with correct gcBefore, which avoids wiping out
   undelivered hints (CASSANDRA-4772)
 * LCS will merge up to 32 L0 sstables as intended (CASSANDRA-4778)
 * NTS will default unconfigured DC replicas to zero (CASSANDRA-4675)
 * use default consistency level in counter validation if none is
   explicitly provide (CASSANDRA-4700)
 * Improve IAuthority interface by introducing fine-grained
   access permissions and grant/revoke commands (CASSANDRA-4490, 4644)
 * fix assumption error in CLI when updating/describing keyspace 
   (CASSANDRA-4322)
 * Adds offline sstablescrub to debian packaging (CASSANDRA-4642)
 * Automatic fixing of overlapping leveled sstables (CASSANDRA-4644)
 * fix error when using ORDER BY with extended selections (CASSANDRA-4689)
 * (CQL3) Fix validation for IN queries for non-PK cols (CASSANDRA-4709)
 * fix re-created keyspace disappering after 1.1.5 upgrade 
   (CASSANDRA-4698, 4752)
 * (CLI) display elapsed time in 2 fraction digits (CASSANDRA-3460)
 * add authentication support to sstableloader (CASSANDRA-4712)
 * Fix CQL3 'is reversed' logic (CASSANDRA-4716, 4759)
 * (CQL3) Don't return ReversedType in result set metadata (CASSANDRA-4717)
 * Backport adding AlterKeyspace statement (CASSANDRA-4611)
 * (CQL3) Correcty accept upper-case data types (CASSANDRA-4770)
 * Add binary protocol events for schema changes (CASSANDRA-4684)
Merged from 1.0:
 * Switch from NBHM to CHM in MessagingService's callback map, which
   prevents OOM in long-running instances (CASSANDRA-4708)


1.1.5
 * add SecondaryIndex.reload API (CASSANDRA-4581)
 * use millis + atomicint for commitlog segment creation instead of
   nanotime, which has issues under some hypervisors (CASSANDRA-4601)
 * fix FD leak in slice queries (CASSANDRA-4571)
 * avoid recursion in leveled compaction (CASSANDRA-4587)
 * increase stack size under Java7 to 180K
 * Log(info) schema changes (CASSANDRA-4547)
 * Change nodetool setcachecapcity to manipulate global caches (CASSANDRA-4563)
 * (cql3) fix setting compaction strategy (CASSANDRA-4597)
 * fix broken system.schema_* timestamps on system startup (CASSANDRA-4561)
 * fix wrong skip of cache saving (CASSANDRA-4533)
 * Avoid NPE when lost+found is in data dir (CASSANDRA-4572)
 * Respect five-minute flush moratorium after initial CL replay (CASSANDRA-4474)
 * Adds ntp as recommended in debian packaging (CASSANDRA-4606)
 * Configurable transport in CF Record{Reader|Writer} (CASSANDRA-4558)
 * (cql3) fix potential NPE with both equal and unequal restriction (CASSANDRA-4532)
 * (cql3) improves ORDER BY validation (CASSANDRA-4624)
 * Fix potential deadlock during counter writes (CASSANDRA-4578)
 * Fix cql error with ORDER BY when using IN (CASSANDRA-4612)
Merged from 1.0:
 * increase Xss to 160k to accomodate latest 1.6 JVMs (CASSANDRA-4602)
 * fix toString of hint destination tokens (CASSANDRA-4568)
 * Fix multiple values for CurrentLocal NodeID (CASSANDRA-4626)


1.1.4
 * fix offline scrub to catch >= out of order rows (CASSANDRA-4411)
 * fix cassandra-env.sh on RHEL and other non-dash-based systems 
   (CASSANDRA-4494)
Merged from 1.0:
 * (Hadoop) fix setting key length for old-style mapred api (CASSANDRA-4534)
 * (Hadoop) fix iterating through a resultset consisting entirely
   of tombstoned rows (CASSANDRA-4466)


1.1.3
 * (cqlsh) add COPY TO (CASSANDRA-4434)
 * munmap commitlog segments before rename (CASSANDRA-4337)
 * (JMX) rename getRangeKeySample to sampleKeyRange to avoid returning
   multi-MB results as an attribute (CASSANDRA-4452)
 * flush based on data size, not throughput; overwritten columns no 
   longer artificially inflate liveRatio (CASSANDRA-4399)
 * update default commitlog segment size to 32MB and total commitlog
   size to 32/1024 MB for 32/64 bit JVMs, respectively (CASSANDRA-4422)
 * avoid using global partitioner to estimate ranges in index sstables
   (CASSANDRA-4403)
 * restore pre-CASSANDRA-3862 approach to removing expired tombstones
   from row cache during compaction (CASSANDRA-4364)
 * (stress) support for CQL prepared statements (CASSANDRA-3633)
 * Correctly catch exception when Snappy cannot be loaded (CASSANDRA-4400)
 * (cql3) Support ORDER BY when IN condition is given in WHERE clause (CASSANDRA-4327)
 * (cql3) delete "component_index" column on DROP TABLE call (CASSANDRA-4420)
 * change nanoTime() to currentTimeInMillis() in schema related code (CASSANDRA-4432)
 * add a token generation tool (CASSANDRA-3709)
 * Fix LCS bug with sstable containing only 1 row (CASSANDRA-4411)
 * fix "Can't Modify Index Name" problem on CF update (CASSANDRA-4439)
 * Fix assertion error in getOverlappingSSTables during repair (CASSANDRA-4456)
 * fix nodetool's setcompactionthreshold command (CASSANDRA-4455)
 * Ensure compacted files are never used, to avoid counter overcount (CASSANDRA-4436)
Merged from 1.0:
 * Push the validation of secondary index values to the SecondaryIndexManager (CASSANDRA-4240)
 * allow dropping columns shadowed by not-yet-expired supercolumn or row
   tombstones in PrecompactedRow (CASSANDRA-4396)


1.1.2
 * Fix cleanup not deleting index entries (CASSANDRA-4379)
 * Use correct partitioner when saving + loading caches (CASSANDRA-4331)
 * Check schema before trying to export sstable (CASSANDRA-2760)
 * Raise a meaningful exception instead of NPE when PFS encounters
   an unconfigured node + no default (CASSANDRA-4349)
 * fix bug in sstable blacklisting with LCS (CASSANDRA-4343)
 * LCS no longer promotes tiny sstables out of L0 (CASSANDRA-4341)
 * skip tombstones during hint replay (CASSANDRA-4320)
 * fix NPE in compactionstats (CASSANDRA-4318)
 * enforce 1m min keycache for auto (CASSANDRA-4306)
 * Have DeletedColumn.isMFD always return true (CASSANDRA-4307)
 * (cql3) exeption message for ORDER BY constraints said primary filter can be
    an IN clause, which is misleading (CASSANDRA-4319)
 * (cql3) Reject (not yet supported) creation of 2ndardy indexes on tables with
   composite primary keys (CASSANDRA-4328)
 * Set JVM stack size to 160k for java 7 (CASSANDRA-4275)
 * cqlsh: add COPY command to load data from CSV flat files (CASSANDRA-4012)
 * CFMetaData.fromThrift to throw ConfigurationException upon error (CASSANDRA-4353)
 * Use CF comparator to sort indexed columns in SecondaryIndexManager
   (CASSANDRA-4365)
 * add strategy_options to the KSMetaData.toString() output (CASSANDRA-4248)
 * (cql3) fix range queries containing unqueried results (CASSANDRA-4372)
 * (cql3) allow updating column_alias types (CASSANDRA-4041)
 * (cql3) Fix deletion bug (CASSANDRA-4193)
 * Fix computation of overlapping sstable for leveled compaction (CASSANDRA-4321)
 * Improve scrub and allow to run it offline (CASSANDRA-4321)
 * Fix assertionError in StorageService.bulkLoad (CASSANDRA-4368)
 * (cqlsh) add option to authenticate to a keyspace at startup (CASSANDRA-4108)
 * (cqlsh) fix ASSUME functionality (CASSANDRA-4352)
 * Fix ColumnFamilyRecordReader to not return progress > 100% (CASSANDRA-3942)
Merged from 1.0:
 * Set gc_grace on index CF to 0 (CASSANDRA-4314)


1.1.1
 * add populate_io_cache_on_flush option (CASSANDRA-2635)
 * allow larger cache capacities than 2GB (CASSANDRA-4150)
 * add getsstables command to nodetool (CASSANDRA-4199)
 * apply parent CF compaction settings to secondary index CFs (CASSANDRA-4280)
 * preserve commitlog size cap when recycling segments at startup
   (CASSANDRA-4201)
 * (Hadoop) fix split generation regression (CASSANDRA-4259)
 * ignore min/max compactions settings in LCS, while preserving
   behavior that min=max=0 disables autocompaction (CASSANDRA-4233)
 * log number of rows read from saved cache (CASSANDRA-4249)
 * calculate exact size required for cleanup operations (CASSANDRA-1404)
 * avoid blocking additional writes during flush when the commitlog
   gets behind temporarily (CASSANDRA-1991)
 * enable caching on index CFs based on data CF cache setting (CASSANDRA-4197)
 * warn on invalid replication strategy creation options (CASSANDRA-4046)
 * remove [Freeable]Memory finalizers (CASSANDRA-4222)
 * include tombstone size in ColumnFamily.size, which can prevent OOM
   during sudden mass delete operations by yielding a nonzero liveRatio
   (CASSANDRA-3741)
 * Open 1 sstableScanner per level for leveled compaction (CASSANDRA-4142)
 * Optimize reads when row deletion timestamps allow us to restrict
   the set of sstables we check (CASSANDRA-4116)
 * add support for commitlog archiving and point-in-time recovery
   (CASSANDRA-3690)
 * avoid generating redundant compaction tasks during streaming
   (CASSANDRA-4174)
 * add -cf option to nodetool snapshot, and takeColumnFamilySnapshot to
   StorageService mbean (CASSANDRA-556)
 * optimize cleanup to drop entire sstables where possible (CASSANDRA-4079)
 * optimize truncate when autosnapshot is disabled (CASSANDRA-4153)
 * update caches to use byte[] keys to reduce memory overhead (CASSANDRA-3966)
 * add column limit to cli (CASSANDRA-3012, 4098)
 * clean up and optimize DataOutputBuffer, used by CQL compression and
   CompositeType (CASSANDRA-4072)
 * optimize commitlog checksumming (CASSANDRA-3610)
 * identify and blacklist corrupted SSTables from future compactions 
   (CASSANDRA-2261)
 * Move CfDef and KsDef validation out of thrift (CASSANDRA-4037)
 * Expose API to repair a user provided range (CASSANDRA-3912)
 * Add way to force the cassandra-cli to refresh its schema (CASSANDRA-4052)
 * Avoid having replicate on write tasks stacking up at CL.ONE (CASSANDRA-2889)
 * (cql3) Backwards compatibility for composite comparators in non-cql3-aware
   clients (CASSANDRA-4093)
 * (cql3) Fix order by for reversed queries (CASSANDRA-4160)
 * (cql3) Add ReversedType support (CASSANDRA-4004)
 * (cql3) Add timeuuid type (CASSANDRA-4194)
 * (cql3) Minor fixes (CASSANDRA-4185)
 * (cql3) Fix prepared statement in BATCH (CASSANDRA-4202)
 * (cql3) Reduce the list of reserved keywords (CASSANDRA-4186)
 * (cql3) Move max/min compaction thresholds to compaction strategy options
   (CASSANDRA-4187)
 * Fix exception during move when localhost is the only source (CASSANDRA-4200)
 * (cql3) Allow paging through non-ordered partitioner results (CASSANDRA-3771)
 * (cql3) Fix drop index (CASSANDRA-4192)
 * (cql3) Don't return range ghosts anymore (CASSANDRA-3982)
 * fix re-creating Keyspaces/ColumnFamilies with the same name as dropped
   ones (CASSANDRA-4219)
 * fix SecondaryIndex LeveledManifest save upon snapshot (CASSANDRA-4230)
 * fix missing arrayOffset in FBUtilities.hash (CASSANDRA-4250)
 * (cql3) Add name of parameters in CqlResultSet (CASSANDRA-4242)
 * (cql3) Correctly validate order by queries (CASSANDRA-4246)
 * rename stress to cassandra-stress for saner packaging (CASSANDRA-4256)
 * Fix exception on colum metadata with non-string comparator (CASSANDRA-4269)
 * Check for unknown/invalid compression options (CASSANDRA-4266)
 * (cql3) Adds simple access to column timestamp and ttl (CASSANDRA-4217)
 * (cql3) Fix range queries with secondary indexes (CASSANDRA-4257)
 * Better error messages from improper input in cli (CASSANDRA-3865)
 * Try to stop all compaction upon Keyspace or ColumnFamily drop (CASSANDRA-4221)
 * (cql3) Allow keyspace properties to contain hyphens (CASSANDRA-4278)
 * (cql3) Correctly validate keyspace access in create table (CASSANDRA-4296)
 * Avoid deadlock in migration stage (CASSANDRA-3882)
 * Take supercolumn names and deletion info into account in memtable throughput
   (CASSANDRA-4264)
 * Add back backward compatibility for old style replication factor (CASSANDRA-4294)
 * Preserve compatibility with pre-1.1 index queries (CASSANDRA-4262)
Merged from 1.0:
 * Fix super columns bug where cache is not updated (CASSANDRA-4190)
 * fix maxTimestamp to include row tombstones (CASSANDRA-4116)
 * (CLI) properly handle quotes in create/update keyspace commands (CASSANDRA-4129)
 * Avoids possible deadlock during bootstrap (CASSANDRA-4159)
 * fix stress tool that hangs forever on timeout or error (CASSANDRA-4128)
 * stress tool to return appropriate exit code on failure (CASSANDRA-4188)
 * fix compaction NPE when out of disk space and assertions disabled
   (CASSANDRA-3985)
 * synchronize LCS getEstimatedTasks to avoid CME (CASSANDRA-4255)
 * ensure unique streaming session id's (CASSANDRA-4223)
 * kick off background compaction when min/max thresholds change 
   (CASSANDRA-4279)
 * improve ability of STCS.getBuckets to deal with 100s of 1000s of
   sstables, such as when convertinb back from LCS (CASSANDRA-4287)
 * Oversize integer in CQL throws NumberFormatException (CASSANDRA-4291)
 * fix 1.0.x node join to mixed version cluster, other nodes >= 1.1 (CASSANDRA-4195)
 * Fix LCS splitting sstable base on uncompressed size (CASSANDRA-4419)
 * Push the validation of secondary index values to the SecondaryIndexManager (CASSANDRA-4240)
 * Don't purge columns during upgradesstables (CASSANDRA-4462)
 * Make cqlsh work with piping (CASSANDRA-4113)
 * Validate arguments for nodetool decommission (CASSANDRA-4061)
 * Report thrift status in nodetool info (CASSANDRA-4010)


1.1.0-final
 * average a reduced liveRatio estimate with the previous one (CASSANDRA-4065)
 * Allow KS and CF names up to 48 characters (CASSANDRA-4157)
 * fix stress build (CASSANDRA-4140)
 * add time remaining estimate to nodetool compactionstats (CASSANDRA-4167)
 * (cql) fix NPE in cql3 ALTER TABLE (CASSANDRA-4163)
 * (cql) Add support for CL.TWO and CL.THREE in CQL (CASSANDRA-4156)
 * (cql) Fix type in CQL3 ALTER TABLE preventing update (CASSANDRA-4170)
 * (cql) Throw invalid exception from CQL3 on obsolete options (CASSANDRA-4171)
 * (cqlsh) fix recognizing uppercase SELECT keyword (CASSANDRA-4161)
 * Pig: wide row support (CASSANDRA-3909)
Merged from 1.0:
 * avoid streaming empty files with bulk loader if sstablewriter errors out
   (CASSANDRA-3946)


1.1-rc1
 * Include stress tool in binary builds (CASSANDRA-4103)
 * (Hadoop) fix wide row iteration when last row read was deleted
   (CASSANDRA-4154)
 * fix read_repair_chance to really default to 0.1 in the cli (CASSANDRA-4114)
 * Adds caching and bloomFilterFpChange to CQL options (CASSANDRA-4042)
 * Adds posibility to autoconfigure size of the KeyCache (CASSANDRA-4087)
 * fix KEYS index from skipping results (CASSANDRA-3996)
 * Remove sliced_buffer_size_in_kb dead option (CASSANDRA-4076)
 * make loadNewSStable preserve sstable version (CASSANDRA-4077)
 * Respect 1.0 cache settings as much as possible when upgrading 
   (CASSANDRA-4088)
 * relax path length requirement for sstable files when upgrading on 
   non-Windows platforms (CASSANDRA-4110)
 * fix terminination of the stress.java when errors were encountered
   (CASSANDRA-4128)
 * Move CfDef and KsDef validation out of thrift (CASSANDRA-4037)
 * Fix get_paged_slice (CASSANDRA-4136)
 * CQL3: Support slice with exclusive start and stop (CASSANDRA-3785)
Merged from 1.0:
 * support PropertyFileSnitch in bulk loader (CASSANDRA-4145)
 * add auto_snapshot option allowing disabling snapshot before drop/truncate
   (CASSANDRA-3710)
 * allow short snitch names (CASSANDRA-4130)


1.1-beta2
 * rename loaded sstables to avoid conflicts with local snapshots
   (CASSANDRA-3967)
 * start hint replay as soon as FD notifies that the target is back up
   (CASSANDRA-3958)
 * avoid unproductive deserializing of cached rows during compaction
   (CASSANDRA-3921)
 * fix concurrency issues with CQL keyspace creation (CASSANDRA-3903)
 * Show Effective Owership via Nodetool ring <keyspace> (CASSANDRA-3412)
 * Update ORDER BY syntax for CQL3 (CASSANDRA-3925)
 * Fix BulkRecordWriter to not throw NPE if reducer gets no map data from Hadoop (CASSANDRA-3944)
 * Fix bug with counters in super columns (CASSANDRA-3821)
 * Remove deprecated merge_shard_chance (CASSANDRA-3940)
 * add a convenient way to reset a node's schema (CASSANDRA-2963)
 * fix for intermittent SchemaDisagreementException (CASSANDRA-3884)
 * CLI `list <CF>` to limit number of columns and their order (CASSANDRA-3012)
 * ignore deprecated KsDef/CfDef/ColumnDef fields in native schema (CASSANDRA-3963)
 * CLI to report when unsupported column_metadata pair was given (CASSANDRA-3959)
 * reincarnate removed and deprecated KsDef/CfDef attributes (CASSANDRA-3953)
 * Fix race between writes and read for cache (CASSANDRA-3862)
 * perform static initialization of StorageProxy on start-up (CASSANDRA-3797)
 * support trickling fsync() on writes (CASSANDRA-3950)
 * expose counters for unavailable/timeout exceptions given to thrift clients (CASSANDRA-3671)
 * avoid quadratic startup time in LeveledManifest (CASSANDRA-3952)
 * Add type information to new schema_ columnfamilies and remove thrift
   serialization for schema (CASSANDRA-3792)
 * add missing column validator options to the CLI help (CASSANDRA-3926)
 * skip reading saved key cache if CF's caching strategy is NONE or ROWS_ONLY (CASSANDRA-3954)
 * Unify migration code (CASSANDRA-4017)
Merged from 1.0:
 * cqlsh: guess correct version of Python for Arch Linux (CASSANDRA-4090)
 * (CLI) properly handle quotes in create/update keyspace commands (CASSANDRA-4129)
 * Avoids possible deadlock during bootstrap (CASSANDRA-4159)
 * fix stress tool that hangs forever on timeout or error (CASSANDRA-4128)
 * Fix super columns bug where cache is not updated (CASSANDRA-4190)
 * stress tool to return appropriate exit code on failure (CASSANDRA-4188)


1.0.9
 * improve index sampling performance (CASSANDRA-4023)
 * always compact away deleted hints immediately after handoff (CASSANDRA-3955)
 * delete hints from dropped ColumnFamilies on handoff instead of
   erroring out (CASSANDRA-3975)
 * add CompositeType ref to the CLI doc for create/update column family (CASSANDRA-3980)
 * Pig: support Counter ColumnFamilies (CASSANDRA-3973)
 * Pig: Composite column support (CASSANDRA-3684)
 * Avoid NPE during repair when a keyspace has no CFs (CASSANDRA-3988)
 * Fix division-by-zero error on get_slice (CASSANDRA-4000)
 * don't change manifest level for cleanup, scrub, and upgradesstables
   operations under LeveledCompactionStrategy (CASSANDRA-3989, 4112)
 * fix race leading to super columns assertion failure (CASSANDRA-3957)
 * fix NPE on invalid CQL delete command (CASSANDRA-3755)
 * allow custom types in CLI's assume command (CASSANDRA-4081)
 * fix totalBytes count for parallel compactions (CASSANDRA-3758)
 * fix intermittent NPE in get_slice (CASSANDRA-4095)
 * remove unnecessary asserts in native code interfaces (CASSANDRA-4096)
 * Validate blank keys in CQL to avoid assertion errors (CASSANDRA-3612)
 * cqlsh: fix bad decoding of some column names (CASSANDRA-4003)
 * cqlsh: fix incorrect padding with unicode chars (CASSANDRA-4033)
 * Fix EC2 snitch incorrectly reporting region (CASSANDRA-4026)
 * Shut down thrift during decommission (CASSANDRA-4086)
 * Expose nodetool cfhistograms for 2ndary indexes (CASSANDRA-4063)
Merged from 0.8:
 * Fix ConcurrentModificationException in gossiper (CASSANDRA-4019)


1.1-beta1
 * (cqlsh)
   + add SOURCE and CAPTURE commands, and --file option (CASSANDRA-3479)
   + add ALTER COLUMNFAMILY WITH (CASSANDRA-3523)
   + bundle Python dependencies with Cassandra (CASSANDRA-3507)
   + added to Debian package (CASSANDRA-3458)
   + display byte data instead of erroring out on decode failure 
     (CASSANDRA-3874)
 * add nodetool rebuild_index (CASSANDRA-3583)
 * add nodetool rangekeysample (CASSANDRA-2917)
 * Fix streaming too much data during move operations (CASSANDRA-3639)
 * Nodetool and CLI connect to localhost by default (CASSANDRA-3568)
 * Reduce memory used by primary index sample (CASSANDRA-3743)
 * (Hadoop) separate input/output configurations (CASSANDRA-3197, 3765)
 * avoid returning internal Cassandra classes over JMX (CASSANDRA-2805)
 * add row-level isolation via SnapTree (CASSANDRA-2893)
 * Optimize key count estimation when opening sstable on startup
   (CASSANDRA-2988)
 * multi-dc replication optimization supporting CL > ONE (CASSANDRA-3577)
 * add command to stop compactions (CASSANDRA-1740, 3566, 3582)
 * multithreaded streaming (CASSANDRA-3494)
 * removed in-tree redhat spec (CASSANDRA-3567)
 * "defragment" rows for name-based queries under STCS, again (CASSANDRA-2503)
 * Recycle commitlog segments for improved performance 
   (CASSANDRA-3411, 3543, 3557, 3615)
 * update size-tiered compaction to prioritize small tiers (CASSANDRA-2407)
 * add message expiration logic to OutboundTcpConnection (CASSANDRA-3005)
 * off-heap cache to use sun.misc.Unsafe instead of JNA (CASSANDRA-3271)
 * EACH_QUORUM is only supported for writes (CASSANDRA-3272)
 * replace compactionlock use in schema migration by checking CFS.isValid
   (CASSANDRA-3116)
 * recognize that "SELECT first ... *" isn't really "SELECT *" (CASSANDRA-3445)
 * Use faster bytes comparison (CASSANDRA-3434)
 * Bulk loader is no longer a fat client, (HADOOP) bulk load output format
   (CASSANDRA-3045)
 * (Hadoop) add support for KeyRange.filter
 * remove assumption that keys and token are in bijection
   (CASSANDRA-1034, 3574, 3604)
 * always remove endpoints from delevery queue in HH (CASSANDRA-3546)
 * fix race between cf flush and its 2ndary indexes flush (CASSANDRA-3547)
 * fix potential race in AES when a repair fails (CASSANDRA-3548)
 * Remove columns shadowed by a deleted container even when we cannot purge
   (CASSANDRA-3538)
 * Improve memtable slice iteration performance (CASSANDRA-3545)
 * more efficient allocation of small bloom filters (CASSANDRA-3618)
 * Use separate writer thread in SSTableSimpleUnsortedWriter (CASSANDRA-3619)
 * fsync the directory after new sstable or commitlog segment are created (CASSANDRA-3250)
 * fix minor issues reported by FindBugs (CASSANDRA-3658)
 * global key/row caches (CASSANDRA-3143, 3849)
 * optimize memtable iteration during range scan (CASSANDRA-3638)
 * introduce 'crc_check_chance' in CompressionParameters to support
   a checksum percentage checking chance similarly to read-repair (CASSANDRA-3611)
 * a way to deactivate global key/row cache on per-CF basis (CASSANDRA-3667)
 * fix LeveledCompactionStrategy broken because of generation pre-allocation
   in LeveledManifest (CASSANDRA-3691)
 * finer-grained control over data directories (CASSANDRA-2749)
 * Fix ClassCastException during hinted handoff (CASSANDRA-3694)
 * Upgrade Thrift to 0.7 (CASSANDRA-3213)
 * Make stress.java insert operation to use microseconds (CASSANDRA-3725)
 * Allows (internally) doing a range query with a limit of columns instead of
   rows (CASSANDRA-3742)
 * Allow rangeSlice queries to be start/end inclusive/exclusive (CASSANDRA-3749)
 * Fix BulkLoader to support new SSTable layout and add stream
   throttling to prevent an NPE when there is no yaml config (CASSANDRA-3752)
 * Allow concurrent schema migrations (CASSANDRA-1391, 3832)
 * Add SnapshotCommand to trigger snapshot on remote node (CASSANDRA-3721)
 * Make CFMetaData conversions to/from thrift/native schema inverses
   (CASSANDRA_3559)
 * Add initial code for CQL 3.0-beta (CASSANDRA-2474, 3781, 3753)
 * Add wide row support for ColumnFamilyInputFormat (CASSANDRA-3264)
 * Allow extending CompositeType comparator (CASSANDRA-3657)
 * Avoids over-paging during get_count (CASSANDRA-3798)
 * Add new command to rebuild a node without (repair) merkle tree calculations
   (CASSANDRA-3483, 3922)
 * respect not only row cache capacity but caching mode when
   trying to read data (CASSANDRA-3812)
 * fix system tests (CASSANDRA-3827)
 * CQL support for altering row key type in ALTER TABLE (CASSANDRA-3781)
 * turn compression on by default (CASSANDRA-3871)
 * make hexToBytes refuse invalid input (CASSANDRA-2851)
 * Make secondary indexes CF inherit compression and compaction from their
   parent CF (CASSANDRA-3877)
 * Finish cleanup up tombstone purge code (CASSANDRA-3872)
 * Avoid NPE on aboarted stream-out sessions (CASSANDRA-3904)
 * BulkRecordWriter throws NPE for counter columns (CASSANDRA-3906)
 * Support compression using BulkWriter (CASSANDRA-3907)


1.0.8
 * fix race between cleanup and flush on secondary index CFSes (CASSANDRA-3712)
 * avoid including non-queried nodes in rangeslice read repair
   (CASSANDRA-3843)
 * Only snapshot CF being compacted for snapshot_before_compaction 
   (CASSANDRA-3803)
 * Log active compactions in StatusLogger (CASSANDRA-3703)
 * Compute more accurate compaction score per level (CASSANDRA-3790)
 * Return InvalidRequest when using a keyspace that doesn't exist
   (CASSANDRA-3764)
 * disallow user modification of System keyspace (CASSANDRA-3738)
 * allow using sstable2json on secondary index data (CASSANDRA-3738)
 * (cqlsh) add DESCRIBE COLUMNFAMILIES (CASSANDRA-3586)
 * (cqlsh) format blobs correctly and use colors to improve output
   readability (CASSANDRA-3726)
 * synchronize BiMap of bootstrapping tokens (CASSANDRA-3417)
 * show index options in CLI (CASSANDRA-3809)
 * add optional socket timeout for streaming (CASSANDRA-3838)
 * fix truncate not to leave behind non-CFS backed secondary indexes
   (CASSANDRA-3844)
 * make CLI `show schema` to use output stream directly instead
   of StringBuilder (CASSANDRA-3842)
 * remove the wait on hint future during write (CASSANDRA-3870)
 * (cqlsh) ignore missing CfDef opts (CASSANDRA-3933)
 * (cqlsh) look for cqlshlib relative to realpath (CASSANDRA-3767)
 * Fix short read protection (CASSANDRA-3934)
 * Make sure infered and actual schema match (CASSANDRA-3371)
 * Fix NPE during HH delivery (CASSANDRA-3677)
 * Don't put boostrapping node in 'hibernate' status (CASSANDRA-3737)
 * Fix double quotes in windows bat files (CASSANDRA-3744)
 * Fix bad validator lookup (CASSANDRA-3789)
 * Fix soft reset in EC2MultiRegionSnitch (CASSANDRA-3835)
 * Don't leave zombie connections with THSHA thrift server (CASSANDRA-3867)
 * (cqlsh) fix deserialization of data (CASSANDRA-3874)
 * Fix removetoken force causing an inconsistent state (CASSANDRA-3876)
 * Fix ahndling of some types with Pig (CASSANDRA-3886)
 * Don't allow to drop the system keyspace (CASSANDRA-3759)
 * Make Pig deletes disabled by default and configurable (CASSANDRA-3628)
Merged from 0.8:
 * (Pig) fix CassandraStorage to use correct comparator in Super ColumnFamily
   case (CASSANDRA-3251)
 * fix thread safety issues in commitlog replay, primarily affecting
   systems with many (100s) of CF definitions (CASSANDRA-3751)
 * Fix relevant tombstone ignored with super columns (CASSANDRA-3875)


1.0.7
 * fix regression in HH page size calculation (CASSANDRA-3624)
 * retry failed stream on IOException (CASSANDRA-3686)
 * allow configuring bloom_filter_fp_chance (CASSANDRA-3497)
 * attempt hint delivery every ten minutes, or when failure detector
   notifies us that a node is back up, whichever comes first.  hint
   handoff throttle delay default changed to 1ms, from 50 (CASSANDRA-3554)
 * add nodetool setstreamthroughput (CASSANDRA-3571)
 * fix assertion when dropping a columnfamily with no sstables (CASSANDRA-3614)
 * more efficient allocation of small bloom filters (CASSANDRA-3618)
 * CLibrary.createHardLinkWithExec() to check for errors (CASSANDRA-3101)
 * Avoid creating empty and non cleaned writer during compaction (CASSANDRA-3616)
 * stop thrift service in shutdown hook so we can quiesce MessagingService
   (CASSANDRA-3335)
 * (CQL) compaction_strategy_options and compression_parameters for
   CREATE COLUMNFAMILY statement (CASSANDRA-3374)
 * Reset min/max compaction threshold when creating size tiered compaction
   strategy (CASSANDRA-3666)
 * Don't ignore IOException during compaction (CASSANDRA-3655)
 * Fix assertion error for CF with gc_grace=0 (CASSANDRA-3579)
 * Shutdown ParallelCompaction reducer executor after use (CASSANDRA-3711)
 * Avoid < 0 value for pending tasks in leveled compaction (CASSANDRA-3693)
 * (Hadoop) Support TimeUUID in Pig CassandraStorage (CASSANDRA-3327)
 * Check schema is ready before continuing boostrapping (CASSANDRA-3629)
 * Catch overflows during parsing of chunk_length_kb (CASSANDRA-3644)
 * Improve stream protocol mismatch errors (CASSANDRA-3652)
 * Avoid multiple thread doing HH to the same target (CASSANDRA-3681)
 * Add JMX property for rp_timeout_in_ms (CASSANDRA-2940)
 * Allow DynamicCompositeType to compare component of different types
   (CASSANDRA-3625)
 * Flush non-cfs backed secondary indexes (CASSANDRA-3659)
 * Secondary Indexes should report memory consumption (CASSANDRA-3155)
 * fix for SelectStatement start/end key are not set correctly
   when a key alias is involved (CASSANDRA-3700)
 * fix CLI `show schema` command insert of an extra comma in
   column_metadata (CASSANDRA-3714)
Merged from 0.8:
 * avoid logging (harmless) exception when GC takes < 1ms (CASSANDRA-3656)
 * prevent new nodes from thinking down nodes are up forever (CASSANDRA-3626)
 * use correct list of replicas for LOCAL_QUORUM reads when read repair
   is disabled (CASSANDRA-3696)
 * block on flush before compacting hints (may prevent OOM) (CASSANDRA-3733)


1.0.6
 * (CQL) fix cqlsh support for replicate_on_write (CASSANDRA-3596)
 * fix adding to leveled manifest after streaming (CASSANDRA-3536)
 * filter out unavailable cipher suites when using encryption (CASSANDRA-3178)
 * (HADOOP) add old-style api support for CFIF and CFRR (CASSANDRA-2799)
 * Support TimeUUIDType column names in Stress.java tool (CASSANDRA-3541)
 * (CQL) INSERT/UPDATE/DELETE/TRUNCATE commands should allow CF names to
   be qualified by keyspace (CASSANDRA-3419)
 * always remove endpoints from delevery queue in HH (CASSANDRA-3546)
 * fix race between cf flush and its 2ndary indexes flush (CASSANDRA-3547)
 * fix potential race in AES when a repair fails (CASSANDRA-3548)
 * fix default value validation usage in CLI SET command (CASSANDRA-3553)
 * Optimize componentsFor method for compaction and startup time
   (CASSANDRA-3532)
 * (CQL) Proper ColumnFamily metadata validation on CREATE COLUMNFAMILY 
   (CASSANDRA-3565)
 * fix compression "chunk_length_kb" option to set correct kb value for 
   thrift/avro (CASSANDRA-3558)
 * fix missing response during range slice repair (CASSANDRA-3551)
 * 'describe ring' moved from CLI to nodetool and available through JMX (CASSANDRA-3220)
 * add back partitioner to sstable metadata (CASSANDRA-3540)
 * fix NPE in get_count for counters (CASSANDRA-3601)
Merged from 0.8:
 * remove invalid assertion that table was opened before dropping it
   (CASSANDRA-3580)
 * range and index scans now only send requests to enough replicas to
   satisfy requested CL + RR (CASSANDRA-3598)
 * use cannonical host for local node in nodetool info (CASSANDRA-3556)
 * remove nonlocal DC write optimization since it only worked with
   CL.ONE or CL.LOCAL_QUORUM (CASSANDRA-3577, 3585)
 * detect misuses of CounterColumnType (CASSANDRA-3422)
 * turn off string interning in json2sstable, take 2 (CASSANDRA-2189)
 * validate compression parameters on add/update of the ColumnFamily 
   (CASSANDRA-3573)
 * Check for 0.0.0.0 is incorrect in CFIF (CASSANDRA-3584)
 * Increase vm.max_map_count in debian packaging (CASSANDRA-3563)
 * gossiper will never add itself to saved endpoints (CASSANDRA-3485)


1.0.5
 * revert CASSANDRA-3407 (see CASSANDRA-3540)
 * fix assertion error while forwarding writes to local nodes (CASSANDRA-3539)


1.0.4
 * fix self-hinting of timed out read repair updates and make hinted handoff
   less prone to OOMing a coordinator (CASSANDRA-3440)
 * expose bloom filter sizes via JMX (CASSANDRA-3495)
 * enforce RP tokens 0..2**127 (CASSANDRA-3501)
 * canonicalize paths exposed through JMX (CASSANDRA-3504)
 * fix "liveSize" stat when sstables are removed (CASSANDRA-3496)
 * add bloom filter FP rates to nodetool cfstats (CASSANDRA-3347)
 * record partitioner in sstable metadata component (CASSANDRA-3407)
 * add new upgradesstables nodetool command (CASSANDRA-3406)
 * skip --debug requirement to see common exceptions in CLI (CASSANDRA-3508)
 * fix incorrect query results due to invalid max timestamp (CASSANDRA-3510)
 * make sstableloader recognize compressed sstables (CASSANDRA-3521)
 * avoids race in OutboundTcpConnection in multi-DC setups (CASSANDRA-3530)
 * use SETLOCAL in cassandra.bat (CASSANDRA-3506)
 * fix ConcurrentModificationException in Table.all() (CASSANDRA-3529)
Merged from 0.8:
 * fix concurrence issue in the FailureDetector (CASSANDRA-3519)
 * fix array out of bounds error in counter shard removal (CASSANDRA-3514)
 * avoid dropping tombstones when they might still be needed to shadow
   data in a different sstable (CASSANDRA-2786)


1.0.3
 * revert name-based query defragmentation aka CASSANDRA-2503 (CASSANDRA-3491)
 * fix invalidate-related test failures (CASSANDRA-3437)
 * add next-gen cqlsh to bin/ (CASSANDRA-3188, 3131, 3493)
 * (CQL) fix handling of rows with no columns (CASSANDRA-3424, 3473)
 * fix querying supercolumns by name returning only a subset of
   subcolumns or old subcolumn versions (CASSANDRA-3446)
 * automatically compute sha1 sum for uncompressed data files (CASSANDRA-3456)
 * fix reading metadata/statistics component for version < h (CASSANDRA-3474)
 * add sstable forward-compatibility (CASSANDRA-3478)
 * report compression ratio in CFSMBean (CASSANDRA-3393)
 * fix incorrect size exception during streaming of counters (CASSANDRA-3481)
 * (CQL) fix for counter decrement syntax (CASSANDRA-3418)
 * Fix race introduced by CASSANDRA-2503 (CASSANDRA-3482)
 * Fix incomplete deletion of delivered hints (CASSANDRA-3466)
 * Avoid rescheduling compactions when no compaction was executed 
   (CASSANDRA-3484)
 * fix handling of the chunk_length_kb compression options (CASSANDRA-3492)
Merged from 0.8:
 * fix updating CF row_cache_provider (CASSANDRA-3414)
 * CFMetaData.convertToThrift method to set RowCacheProvider (CASSANDRA-3405)
 * acquire compactionlock during truncate (CASSANDRA-3399)
 * fix displaying cfdef entries for super columnfamilies (CASSANDRA-3415)
 * Make counter shard merging thread safe (CASSANDRA-3178)
 * Revert CASSANDRA-2855
 * Fix bug preventing the use of efficient cross-DC writes (CASSANDRA-3472)
 * `describe ring` command for CLI (CASSANDRA-3220)
 * (Hadoop) skip empty rows when entire row is requested, redux (CASSANDRA-2855)


1.0.2
 * "defragment" rows for name-based queries under STCS (CASSANDRA-2503)
 * Add timing information to cassandra-cli GET/SET/LIST queries (CASSANDRA-3326)
 * Only create one CompressionMetadata object per sstable (CASSANDRA-3427)
 * cleanup usage of StorageService.setMode() (CASSANDRA-3388)
 * Avoid large array allocation for compressed chunk offsets (CASSANDRA-3432)
 * fix DecimalType bytebuffer marshalling (CASSANDRA-3421)
 * fix bug that caused first column in per row indexes to be ignored 
   (CASSANDRA-3441)
 * add JMX call to clean (failed) repair sessions (CASSANDRA-3316)
 * fix sstableloader reference acquisition bug (CASSANDRA-3438)
 * fix estimated row size regression (CASSANDRA-3451)
 * make sure we don't return more columns than asked (CASSANDRA-3303, 3395)
Merged from 0.8:
 * acquire compactionlock during truncate (CASSANDRA-3399)
 * fix displaying cfdef entries for super columnfamilies (CASSANDRA-3415)


1.0.1
 * acquire references during index build to prevent delete problems
   on Windows (CASSANDRA-3314)
 * describe_ring should include datacenter/topology information (CASSANDRA-2882)
 * Thrift sockets are not properly buffered (CASSANDRA-3261)
 * performance improvement for bytebufferutil compare function (CASSANDRA-3286)
 * add system.versions ColumnFamily (CASSANDRA-3140)
 * reduce network copies (CASSANDRA-3333, 3373)
 * limit nodetool to 32MB of heap (CASSANDRA-3124)
 * (CQL) update parser to accept "timestamp" instead of "date" (CASSANDRA-3149)
 * Fix CLI `show schema` to include "compression_options" (CASSANDRA-3368)
 * Snapshot to include manifest under LeveledCompactionStrategy (CASSANDRA-3359)
 * (CQL) SELECT query should allow CF name to be qualified by keyspace (CASSANDRA-3130)
 * (CQL) Fix internal application error specifying 'using consistency ...'
   in lower case (CASSANDRA-3366)
 * fix Deflate compression when compression actually makes the data bigger
   (CASSANDRA-3370)
 * optimize UUIDGen to avoid lock contention on InetAddress.getLocalHost 
   (CASSANDRA-3387)
 * tolerate index being dropped mid-mutation (CASSANDRA-3334, 3313)
 * CompactionManager is now responsible for checking for new candidates
   post-task execution, enabling more consistent leveled compaction 
   (CASSANDRA-3391)
 * Cache HSHA threads (CASSANDRA-3372)
 * use CF/KS names as snapshot prefix for drop + truncate operations
   (CASSANDRA-2997)
 * Break bloom filters up to avoid heap fragmentation (CASSANDRA-2466)
 * fix cassandra hanging on jsvc stop (CASSANDRA-3302)
 * Avoid leveled compaction getting blocked on errors (CASSANDRA-3408)
 * Make reloading the compaction strategy safe (CASSANDRA-3409)
 * ignore 0.8 hints even if compaction begins before we try to purge
   them (CASSANDRA-3385)
 * remove procrun (bin\daemon) from Cassandra source tree and 
   artifacts (CASSANDRA-3331)
 * make cassandra compile under JDK7 (CASSANDRA-3275)
 * remove dependency of clientutil.jar to FBUtilities (CASSANDRA-3299)
 * avoid truncation errors by using long math on long values (CASSANDRA-3364)
 * avoid clock drift on some Windows machine (CASSANDRA-3375)
 * display cache provider in cli 'describe keyspace' command (CASSANDRA-3384)
 * fix incomplete topology information in describe_ring (CASSANDRA-3403)
 * expire dead gossip states based on time (CASSANDRA-2961)
 * improve CompactionTask extensibility (CASSANDRA-3330)
 * Allow one leveled compaction task to kick off another (CASSANDRA-3363)
 * allow encryption only between datacenters (CASSANDRA-2802)
Merged from 0.8:
 * fix truncate allowing data to be replayed post-restart (CASSANDRA-3297)
 * make iwriter final in IndexWriter to avoid NPE (CASSANDRA-2863)
 * (CQL) update grammar to require key clause in DELETE statement
   (CASSANDRA-3349)
 * (CQL) allow numeric keyspace names in USE statement (CASSANDRA-3350)
 * (Hadoop) skip empty rows when slicing the entire row (CASSANDRA-2855)
 * Fix handling of tombstone by SSTableExport/Import (CASSANDRA-3357)
 * fix ColumnIndexer to use long offsets (CASSANDRA-3358)
 * Improved CLI exceptions (CASSANDRA-3312)
 * Fix handling of tombstone by SSTableExport/Import (CASSANDRA-3357)
 * Only count compaction as active (for throttling) when they have
   successfully acquired the compaction lock (CASSANDRA-3344)
 * Display CLI version string on startup (CASSANDRA-3196)
 * (Hadoop) make CFIF try rpc_address or fallback to listen_address
   (CASSANDRA-3214)
 * (Hadoop) accept comma delimited lists of initial thrift connections
   (CASSANDRA-3185)
 * ColumnFamily min_compaction_threshold should be >= 2 (CASSANDRA-3342)
 * (Pig) add 0.8+ types and key validation type in schema (CASSANDRA-3280)
 * Fix completely removing column metadata using CLI (CASSANDRA-3126)
 * CLI `describe cluster;` output should be on separate lines for separate versions
   (CASSANDRA-3170)
 * fix changing durable_writes keyspace option during CF creation
   (CASSANDRA-3292)
 * avoid locking on update when no indexes are involved (CASSANDRA-3386)
 * fix assertionError during repair with ordered partitioners (CASSANDRA-3369)
 * correctly serialize key_validation_class for avro (CASSANDRA-3391)
 * don't expire counter tombstone after streaming (CASSANDRA-3394)
 * prevent nodes that failed to join from hanging around forever 
   (CASSANDRA-3351)
 * remove incorrect optimization from slice read path (CASSANDRA-3390)
 * Fix race in AntiEntropyService (CASSANDRA-3400)


1.0.0-final
 * close scrubbed sstable fd before deleting it (CASSANDRA-3318)
 * fix bug preventing obsolete commitlog segments from being removed
   (CASSANDRA-3269)
 * tolerate whitespace in seed CDL (CASSANDRA-3263)
 * Change default heap thresholds to max(min(1/2 ram, 1G), min(1/4 ram, 8GB))
   (CASSANDRA-3295)
 * Fix broken CompressedRandomAccessReaderTest (CASSANDRA-3298)
 * (CQL) fix type information returned for wildcard queries (CASSANDRA-3311)
 * add estimated tasks to LeveledCompactionStrategy (CASSANDRA-3322)
 * avoid including compaction cache-warming in keycache stats (CASSANDRA-3325)
 * run compaction and hinted handoff threads at MIN_PRIORITY (CASSANDRA-3308)
 * default hsha thrift server to cpu core count in rpc pool (CASSANDRA-3329)
 * add bin\daemon to binary tarball for Windows service (CASSANDRA-3331)
 * Fix places where uncompressed size of sstables was use in place of the
   compressed one (CASSANDRA-3338)
 * Fix hsha thrift server (CASSANDRA-3346)
 * Make sure repair only stream needed sstables (CASSANDRA-3345)


1.0.0-rc2
 * Log a meaningful warning when a node receives a message for a repair session
   that doesn't exist anymore (CASSANDRA-3256)
 * test for NUMA policy support as well as numactl presence (CASSANDRA-3245)
 * Fix FD leak when internode encryption is enabled (CASSANDRA-3257)
 * Remove incorrect assertion in mergeIterator (CASSANDRA-3260)
 * FBUtilities.hexToBytes(String) to throw NumberFormatException when string
   contains non-hex characters (CASSANDRA-3231)
 * Keep SimpleSnitch proximity ordering unchanged from what the Strategy
   generates, as intended (CASSANDRA-3262)
 * remove Scrub from compactionstats when finished (CASSANDRA-3255)
 * fix counter entry in jdbc TypesMap (CASSANDRA-3268)
 * fix full queue scenario for ParallelCompactionIterator (CASSANDRA-3270)
 * fix bootstrap process (CASSANDRA-3285)
 * don't try delivering hints if when there isn't any (CASSANDRA-3176)
 * CLI documentation change for ColumnFamily `compression_options` (CASSANDRA-3282)
 * ignore any CF ids sent by client for adding CF/KS (CASSANDRA-3288)
 * remove obsolete hints on first startup (CASSANDRA-3291)
 * use correct ISortedColumns for time-optimized reads (CASSANDRA-3289)
 * Evict gossip state immediately when a token is taken over by a new IP 
   (CASSANDRA-3259)


1.0.0-rc1
 * Update CQL to generate microsecond timestamps by default (CASSANDRA-3227)
 * Fix counting CFMetadata towards Memtable liveRatio (CASSANDRA-3023)
 * Kill server on wrapped OOME such as from FileChannel.map (CASSANDRA-3201)
 * remove unnecessary copy when adding to row cache (CASSANDRA-3223)
 * Log message when a full repair operation completes (CASSANDRA-3207)
 * Fix streamOutSession keeping sstables references forever if the remote end
   dies (CASSANDRA-3216)
 * Remove dynamic_snitch boolean from example configuration (defaulting to 
   true) and set default badness threshold to 0.1 (CASSANDRA-3229)
 * Base choice of random or "balanced" token on bootstrap on whether
   schema definitions were found (CASSANDRA-3219)
 * Fixes for LeveledCompactionStrategy score computation, prioritization,
   scheduling, and performance (CASSANDRA-3224, 3234)
 * parallelize sstable open at server startup (CASSANDRA-2988)
 * fix handling of exceptions writing to OutboundTcpConnection (CASSANDRA-3235)
 * Allow using quotes in "USE <keyspace>;" CLI command (CASSANDRA-3208)
 * Don't allow any cache loading exceptions to halt startup (CASSANDRA-3218)
 * Fix sstableloader --ignores option (CASSANDRA-3247)
 * File descriptor limit increased in packaging (CASSANDRA-3206)
 * Fix deadlock in commit log during flush (CASSANDRA-3253) 


1.0.0-beta1
 * removed binarymemtable (CASSANDRA-2692)
 * add commitlog_total_space_in_mb to prevent fragmented logs (CASSANDRA-2427)
 * removed commitlog_rotation_threshold_in_mb configuration (CASSANDRA-2771)
 * make AbstractBounds.normalize de-overlapp overlapping ranges (CASSANDRA-2641)
 * replace CollatingIterator, ReducingIterator with MergeIterator 
   (CASSANDRA-2062)
 * Fixed the ability to set compaction strategy in cli using create column 
   family command (CASSANDRA-2778)
 * clean up tmp files after failed compaction (CASSANDRA-2468)
 * restrict repair streaming to specific columnfamilies (CASSANDRA-2280)
 * don't bother persisting columns shadowed by a row tombstone (CASSANDRA-2589)
 * reset CF and SC deletion times after gc_grace (CASSANDRA-2317)
 * optimize away seek when compacting wide rows (CASSANDRA-2879)
 * single-pass streaming (CASSANDRA-2677, 2906, 2916, 3003)
 * use reference counting for deleting sstables instead of relying on GC
   (CASSANDRA-2521, 3179)
 * store hints as serialized mutations instead of pointers to data row
   (CASSANDRA-2045)
 * store hints in the coordinator node instead of in the closest replica 
   (CASSANDRA-2914)
 * add row_cache_keys_to_save CF option (CASSANDRA-1966)
 * check column family validity in nodetool repair (CASSANDRA-2933)
 * use lazy initialization instead of class initialization in NodeId
   (CASSANDRA-2953)
 * add paging to get_count (CASSANDRA-2894)
 * fix "short reads" in [multi]get (CASSANDRA-2643, 3157, 3192)
 * add optional compression for sstables (CASSANDRA-47, 2994, 3001, 3128)
 * add scheduler JMX metrics (CASSANDRA-2962)
 * add block level checksum for compressed data (CASSANDRA-1717)
 * make column family backed column map pluggable and introduce unsynchronized
   ArrayList backed one to speedup reads (CASSANDRA-2843, 3165, 3205)
 * refactoring of the secondary index api (CASSANDRA-2982)
 * make CL > ONE reads wait for digest reconciliation before returning
   (CASSANDRA-2494)
 * fix missing logging for some exceptions (CASSANDRA-2061)
 * refactor and optimize ColumnFamilyStore.files(...) and Descriptor.fromFilename(String)
   and few other places responsible for work with SSTable files (CASSANDRA-3040)
 * Stop reading from sstables once we know we have the most recent columns,
   for query-by-name requests (CASSANDRA-2498)
 * Add query-by-column mode to stress.java (CASSANDRA-3064)
 * Add "install" command to cassandra.bat (CASSANDRA-292)
 * clean up KSMetadata, CFMetadata from unnecessary
   Thrift<->Avro conversion methods (CASSANDRA-3032)
 * Add timeouts to client request schedulers (CASSANDRA-3079, 3096)
 * Cli to use hashes rather than array of hashes for strategy options (CASSANDRA-3081)
 * LeveledCompactionStrategy (CASSANDRA-1608, 3085, 3110, 3087, 3145, 3154, 3182)
 * Improvements of the CLI `describe` command (CASSANDRA-2630)
 * reduce window where dropped CF sstables may not be deleted (CASSANDRA-2942)
 * Expose gossip/FD info to JMX (CASSANDRA-2806)
 * Fix streaming over SSL when compressed SSTable involved (CASSANDRA-3051)
 * Add support for pluggable secondary index implementations (CASSANDRA-3078)
 * remove compaction_thread_priority setting (CASSANDRA-3104)
 * generate hints for replicas that timeout, not just replicas that are known
   to be down before starting (CASSANDRA-2034)
 * Add throttling for internode streaming (CASSANDRA-3080)
 * make the repair of a range repair all replica (CASSANDRA-2610, 3194)
 * expose the ability to repair the first range (as returned by the
   partitioner) of a node (CASSANDRA-2606)
 * Streams Compression (CASSANDRA-3015)
 * add ability to use multiple threads during a single compaction
   (CASSANDRA-2901)
 * make AbstractBounds.normalize support overlapping ranges (CASSANDRA-2641)
 * fix of the CQL count() behavior (CASSANDRA-3068)
 * use TreeMap backed column families for the SSTable simple writers
   (CASSANDRA-3148)
 * fix inconsistency of the CLI syntax when {} should be used instead of [{}]
   (CASSANDRA-3119)
 * rename CQL type names to match expected SQL behavior (CASSANDRA-3149, 3031)
 * Arena-based allocation for memtables (CASSANDRA-2252, 3162, 3163, 3168)
 * Default RR chance to 0.1 (CASSANDRA-3169)
 * Add RowLevel support to secondary index API (CASSANDRA-3147)
 * Make SerializingCacheProvider the default if JNA is available (CASSANDRA-3183)
 * Fix backwards compatibilty for CQL memtable properties (CASSANDRA-3190)
 * Add five-minute delay before starting compactions on a restarted server
   (CASSANDRA-3181)
 * Reduce copies done for intra-host messages (CASSANDRA-1788, 3144)
 * support of compaction strategy option for stress.java (CASSANDRA-3204)
 * make memtable throughput and column count thresholds no-ops (CASSANDRA-2449)
 * Return schema information along with the resultSet in CQL (CASSANDRA-2734)
 * Add new DecimalType (CASSANDRA-2883)
 * Fix assertion error in RowRepairResolver (CASSANDRA-3156)
 * Reduce unnecessary high buffer sizes (CASSANDRA-3171)
 * Pluggable compaction strategy (CASSANDRA-1610)
 * Add new broadcast_address config option (CASSANDRA-2491)


0.8.7
 * Kill server on wrapped OOME such as from FileChannel.map (CASSANDRA-3201)
 * Allow using quotes in "USE <keyspace>;" CLI command (CASSANDRA-3208)
 * Log message when a full repair operation completes (CASSANDRA-3207)
 * Don't allow any cache loading exceptions to halt startup (CASSANDRA-3218)
 * Fix sstableloader --ignores option (CASSANDRA-3247)
 * File descriptor limit increased in packaging (CASSANDRA-3206)
 * Log a meaningfull warning when a node receive a message for a repair session
   that doesn't exist anymore (CASSANDRA-3256)
 * Fix FD leak when internode encryption is enabled (CASSANDRA-3257)
 * FBUtilities.hexToBytes(String) to throw NumberFormatException when string
   contains non-hex characters (CASSANDRA-3231)
 * Keep SimpleSnitch proximity ordering unchanged from what the Strategy
   generates, as intended (CASSANDRA-3262)
 * remove Scrub from compactionstats when finished (CASSANDRA-3255)
 * Fix tool .bat files when CASSANDRA_HOME contains spaces (CASSANDRA-3258)
 * Force flush of status table when removing/updating token (CASSANDRA-3243)
 * Evict gossip state immediately when a token is taken over by a new IP (CASSANDRA-3259)
 * Fix bug where the failure detector can take too long to mark a host
   down (CASSANDRA-3273)
 * (Hadoop) allow wrapping ranges in queries (CASSANDRA-3137)
 * (Hadoop) check all interfaces for a match with split location
   before falling back to random replica (CASSANDRA-3211)
 * (Hadoop) Make Pig storage handle implements LoadMetadata (CASSANDRA-2777)
 * (Hadoop) Fix exception during PIG 'dump' (CASSANDRA-2810)
 * Fix stress COUNTER_GET option (CASSANDRA-3301)
 * Fix missing fields in CLI `show schema` output (CASSANDRA-3304)
 * Nodetool no longer leaks threads and closes JMX connections (CASSANDRA-3309)
 * fix truncate allowing data to be replayed post-restart (CASSANDRA-3297)
 * Move SimpleAuthority and SimpleAuthenticator to examples (CASSANDRA-2922)
 * Fix handling of tombstone by SSTableExport/Import (CASSANDRA-3357)
 * Fix transposition in cfHistograms (CASSANDRA-3222)
 * Allow using number as DC name when creating keyspace in CQL (CASSANDRA-3239)
 * Force flush of system table after updating/removing a token (CASSANDRA-3243)


0.8.6
 * revert CASSANDRA-2388
 * change TokenRange.endpoints back to listen/broadcast address to match
   pre-1777 behavior, and add TokenRange.rpc_endpoints instead (CASSANDRA-3187)
 * avoid trying to watch cassandra-topology.properties when loaded from jar
   (CASSANDRA-3138)
 * prevent users from creating keyspaces with LocalStrategy replication
   (CASSANDRA-3139)
 * fix CLI `show schema;` to output correct keyspace definition statement
   (CASSANDRA-3129)
 * CustomTThreadPoolServer to log TTransportException at DEBUG level
   (CASSANDRA-3142)
 * allow topology sort to work with non-unique rack names between 
   datacenters (CASSANDRA-3152)
 * Improve caching of same-version Messages on digest and repair paths
   (CASSANDRA-3158)
 * Randomize choice of first replica for counter increment (CASSANDRA-2890)
 * Fix using read_repair_chance instead of merge_shard_change (CASSANDRA-3202)
 * Avoid streaming data to nodes that already have it, on move as well as
   decommission (CASSANDRA-3041)
 * Fix divide by zero error in GCInspector (CASSANDRA-3164)
 * allow quoting of the ColumnFamily name in CLI `create column family`
   statement (CASSANDRA-3195)
 * Fix rolling upgrade from 0.7 to 0.8 problem (CASSANDRA-3166)
 * Accomodate missing encryption_options in IncomingTcpConnection.stream
   (CASSANDRA-3212)


0.8.5
 * fix NPE when encryption_options is unspecified (CASSANDRA-3007)
 * include column name in validation failure exceptions (CASSANDRA-2849)
 * make sure truncate clears out the commitlog so replay won't re-
   populate with truncated data (CASSANDRA-2950)
 * fix NPE when debug logging is enabled and dropped CF is present
   in a commitlog segment (CASSANDRA-3021)
 * fix cassandra.bat when CASSANDRA_HOME contains spaces (CASSANDRA-2952)
 * fix to SSTableSimpleUnsortedWriter bufferSize calculation (CASSANDRA-3027)
 * make cleanup and normal compaction able to skip empty rows
   (rows containing nothing but expired tombstones) (CASSANDRA-3039)
 * work around native memory leak in com.sun.management.GarbageCollectorMXBean
   (CASSANDRA-2868)
 * validate that column names in column_metadata are not equal to key_alias
   on create/update of the ColumnFamily and CQL 'ALTER' statement (CASSANDRA-3036)
 * return an InvalidRequestException if an indexed column is assigned
   a value larger than 64KB (CASSANDRA-3057)
 * fix of numeric-only and string column names handling in CLI "drop index" 
   (CASSANDRA-3054)
 * prune index scan resultset back to original request for lazy
   resultset expansion case (CASSANDRA-2964)
 * (Hadoop) fail jobs when Cassandra node has failed but TaskTracker
   has not (CASSANDRA-2388)
 * fix dynamic snitch ignoring nodes when read_repair_chance is zero
   (CASSANDRA-2662)
 * avoid retaining references to dropped CFS objects in 
   CompactionManager.estimatedCompactions (CASSANDRA-2708)
 * expose rpc timeouts per host in MessagingServiceMBean (CASSANDRA-2941)
 * avoid including cwd in classpath for deb and rpm packages (CASSANDRA-2881)
 * remove gossip state when a new IP takes over a token (CASSANDRA-3071)
 * allow sstable2json to work on index sstable files (CASSANDRA-3059)
 * always hint counters (CASSANDRA-3099)
 * fix log4j initialization in EmbeddedCassandraService (CASSANDRA-2857)
 * remove gossip state when a new IP takes over a token (CASSANDRA-3071)
 * work around native memory leak in com.sun.management.GarbageCollectorMXBean
    (CASSANDRA-2868)
 * fix UnavailableException with writes at CL.EACH_QUORM (CASSANDRA-3084)
 * fix parsing of the Keyspace and ColumnFamily names in numeric
   and string representations in CLI (CASSANDRA-3075)
 * fix corner cases in Range.differenceToFetch (CASSANDRA-3084)
 * fix ip address String representation in the ring cache (CASSANDRA-3044)
 * fix ring cache compatibility when mixing pre-0.8.4 nodes with post-
   in the same cluster (CASSANDRA-3023)
 * make repair report failure when a node participating dies (instead of
   hanging forever) (CASSANDRA-2433)
 * fix handling of the empty byte buffer by ReversedType (CASSANDRA-3111)
 * Add validation that Keyspace names are case-insensitively unique (CASSANDRA-3066)
 * catch invalid key_validation_class before instantiating UpdateColumnFamily (CASSANDRA-3102)
 * make Range and Bounds objects client-safe (CASSANDRA-3108)
 * optionally skip log4j configuration (CASSANDRA-3061)
 * bundle sstableloader with the debian package (CASSANDRA-3113)
 * don't try to build secondary indexes when there is none (CASSANDRA-3123)
 * improve SSTableSimpleUnsortedWriter speed for large rows (CASSANDRA-3122)
 * handle keyspace arguments correctly in nodetool snapshot (CASSANDRA-3038)
 * Fix SSTableImportTest on windows (CASSANDRA-3043)
 * expose compactionThroughputMbPerSec through JMX (CASSANDRA-3117)
 * log keyspace and CF of large rows being compacted


0.8.4
 * change TokenRing.endpoints to be a list of rpc addresses instead of 
   listen/broadcast addresses (CASSANDRA-1777)
 * include files-to-be-streamed in StreamInSession.getSources (CASSANDRA-2972)
 * use JAVA env var in cassandra-env.sh (CASSANDRA-2785, 2992)
 * avoid doing read for no-op replicate-on-write at CL=1 (CASSANDRA-2892)
 * refuse counter write for CL.ANY (CASSANDRA-2990)
 * switch back to only logging recent dropped messages (CASSANDRA-3004)
 * always deserialize RowMutation for counters (CASSANDRA-3006)
 * ignore saved replication_factor strategy_option for NTS (CASSANDRA-3011)
 * make sure pre-truncate CL segments are discarded (CASSANDRA-2950)


0.8.3
 * add ability to drop local reads/writes that are going to timeout
   (CASSANDRA-2943)
 * revamp token removal process, keep gossip states for 3 days (CASSANDRA-2496)
 * don't accept extra args for 0-arg nodetool commands (CASSANDRA-2740)
 * log unavailableexception details at debug level (CASSANDRA-2856)
 * expose data_dir though jmx (CASSANDRA-2770)
 * don't include tmp files as sstable when create cfs (CASSANDRA-2929)
 * log Java classpath on startup (CASSANDRA-2895)
 * keep gossipped version in sync with actual on migration coordinator 
   (CASSANDRA-2946)
 * use lazy initialization instead of class initialization in NodeId
   (CASSANDRA-2953)
 * check column family validity in nodetool repair (CASSANDRA-2933)
 * speedup bytes to hex conversions dramatically (CASSANDRA-2850)
 * Flush memtables on shutdown when durable writes are disabled 
   (CASSANDRA-2958)
 * improved POSIX compatibility of start scripts (CASsANDRA-2965)
 * add counter support to Hadoop InputFormat (CASSANDRA-2981)
 * fix bug where dirty commitlog segments were removed (and avoid keeping 
   segments with no post-flush activity permanently dirty) (CASSANDRA-2829)
 * fix throwing exception with batch mutation of counter super columns
   (CASSANDRA-2949)
 * ignore system tables during repair (CASSANDRA-2979)
 * throw exception when NTS is given replication_factor as an option
   (CASSANDRA-2960)
 * fix assertion error during compaction of counter CFs (CASSANDRA-2968)
 * avoid trying to create index names, when no index exists (CASSANDRA-2867)
 * don't sample the system table when choosing a bootstrap token
   (CASSANDRA-2825)
 * gossiper notifies of local state changes (CASSANDRA-2948)
 * add asynchronous and half-sync/half-async (hsha) thrift servers 
   (CASSANDRA-1405)
 * fix potential use of free'd native memory in SerializingCache 
   (CASSANDRA-2951)
 * prune index scan resultset back to original request for lazy
   resultset expansion case (CASSANDRA-2964)
 * (Hadoop) fail jobs when Cassandra node has failed but TaskTracker
    has not (CASSANDRA-2388)


0.8.2
 * CQL: 
   - include only one row per unique key for IN queries (CASSANDRA-2717)
   - respect client timestamp on full row deletions (CASSANDRA-2912)
 * improve thread-safety in StreamOutSession (CASSANDRA-2792)
 * allow deleting a row and updating indexed columns in it in the
   same mutation (CASSANDRA-2773)
 * Expose number of threads blocked on submitting memtable to flush
   in JMX (CASSANDRA-2817)
 * add ability to return "endpoints" to nodetool (CASSANDRA-2776)
 * Add support for multiple (comma-delimited) coordinator addresses
   to ColumnFamilyInputFormat (CASSANDRA-2807)
 * fix potential NPE while scheduling read repair for range slice
   (CASSANDRA-2823)
 * Fix race in SystemTable.getCurrentLocalNodeId (CASSANDRA-2824)
 * Correctly set default for replicate_on_write (CASSANDRA-2835)
 * improve nodetool compactionstats formatting (CASSANDRA-2844)
 * fix index-building status display (CASSANDRA-2853)
 * fix CLI perpetuating obsolete KsDef.replication_factor (CASSANDRA-2846)
 * improve cli treatment of multiline comments (CASSANDRA-2852)
 * handle row tombstones correctly in EchoedRow (CASSANDRA-2786)
 * add MessagingService.get[Recently]DroppedMessages and
   StorageService.getExceptionCount (CASSANDRA-2804)
 * fix possibility of spurious UnavailableException for LOCAL_QUORUM
   reads with dynamic snitch + read repair disabled (CASSANDRA-2870)
 * add ant-optional as dependence for the debian package (CASSANDRA-2164)
 * add option to specify limit for get_slice in the CLI (CASSANDRA-2646)
 * decrease HH page size (CASSANDRA-2832)
 * reset cli keyspace after dropping the current one (CASSANDRA-2763)
 * add KeyRange option to Hadoop inputformat (CASSANDRA-1125)
 * fix protocol versioning (CASSANDRA-2818, 2860)
 * support spaces in path to log4j configuration (CASSANDRA-2383)
 * avoid including inferred types in CF update (CASSANDRA-2809)
 * fix JMX bulkload call (CASSANDRA-2908)
 * fix updating KS with durable_writes=false (CASSANDRA-2907)
 * add simplified facade to SSTableWriter for bulk loading use
   (CASSANDRA-2911)
 * fix re-using index CF sstable names after drop/recreate (CASSANDRA-2872)
 * prepend CF to default index names (CASSANDRA-2903)
 * fix hint replay (CASSANDRA-2928)
 * Properly synchronize repair's merkle tree computation (CASSANDRA-2816)


0.8.1
 * CQL:
   - support for insert, delete in BATCH (CASSANDRA-2537)
   - support for IN to SELECT, UPDATE (CASSANDRA-2553)
   - timestamp support for INSERT, UPDATE, and BATCH (CASSANDRA-2555)
   - TTL support (CASSANDRA-2476)
   - counter support (CASSANDRA-2473)
   - ALTER COLUMNFAMILY (CASSANDRA-1709)
   - DROP INDEX (CASSANDRA-2617)
   - add SCHEMA/TABLE as aliases for KS/CF (CASSANDRA-2743)
   - server handles wait-for-schema-agreement (CASSANDRA-2756)
   - key alias support (CASSANDRA-2480)
 * add support for comparator parameters and a generic ReverseType
   (CASSANDRA-2355)
 * add CompositeType and DynamicCompositeType (CASSANDRA-2231)
 * optimize batches containing multiple updates to the same row
   (CASSANDRA-2583)
 * adjust hinted handoff page size to avoid OOM with large columns 
   (CASSANDRA-2652)
 * mark BRAF buffer invalid post-flush so we don't re-flush partial
   buffers again, especially on CL writes (CASSANDRA-2660)
 * add DROP INDEX support to CLI (CASSANDRA-2616)
 * don't perform HH to client-mode [storageproxy] nodes (CASSANDRA-2668)
 * Improve forceDeserialize/getCompactedRow encapsulation (CASSANDRA-2659)
 * Don't write CounterUpdateColumn to disk in tests (CASSANDRA-2650)
 * Add sstable bulk loading utility (CASSANDRA-1278)
 * avoid replaying hints to dropped columnfamilies (CASSANDRA-2685)
 * add placeholders for missing rows in range query pseudo-RR (CASSANDRA-2680)
 * remove no-op HHOM.renameHints (CASSANDRA-2693)
 * clone super columns to avoid modifying them during flush (CASSANDRA-2675)
 * allow writes to bypass the commitlog for certain keyspaces (CASSANDRA-2683)
 * avoid NPE when bypassing commitlog during memtable flush (CASSANDRA-2781)
 * Added support for making bootstrap retry if nodes flap (CASSANDRA-2644)
 * Added statusthrift to nodetool to report if thrift server is running (CASSANDRA-2722)
 * Fixed rows being cached if they do not exist (CASSANDRA-2723)
 * Support passing tableName and cfName to RowCacheProviders (CASSANDRA-2702)
 * close scrub file handles (CASSANDRA-2669)
 * throttle migration replay (CASSANDRA-2714)
 * optimize column serializer creation (CASSANDRA-2716)
 * Added support for making bootstrap retry if nodes flap (CASSANDRA-2644)
 * Added statusthrift to nodetool to report if thrift server is running
   (CASSANDRA-2722)
 * Fixed rows being cached if they do not exist (CASSANDRA-2723)
 * fix truncate/compaction race (CASSANDRA-2673)
 * workaround large resultsets causing large allocation retention
   by nio sockets (CASSANDRA-2654)
 * fix nodetool ring use with Ec2Snitch (CASSANDRA-2733)
 * fix removing columns and subcolumns that are supressed by a row or
   supercolumn tombstone during replica resolution (CASSANDRA-2590)
 * support sstable2json against snapshot sstables (CASSANDRA-2386)
 * remove active-pull schema requests (CASSANDRA-2715)
 * avoid marking entire list of sstables as actively being compacted
   in multithreaded compaction (CASSANDRA-2765)
 * seek back after deserializing a row to update cache with (CASSANDRA-2752)
 * avoid skipping rows in scrub for counter column family (CASSANDRA-2759)
 * fix ConcurrentModificationException in repair when dealing with 0.7 node
   (CASSANDRA-2767)
 * use threadsafe collections for StreamInSession (CASSANDRA-2766)
 * avoid infinite loop when creating merkle tree (CASSANDRA-2758)
 * avoids unmarking compacting sstable prematurely in cleanup (CASSANDRA-2769)
 * fix NPE when the commit log is bypassed (CASSANDRA-2718)
 * don't throw an exception in SS.isRPCServerRunning (CASSANDRA-2721)
 * make stress.jar executable (CASSANDRA-2744)
 * add daemon mode to java stress (CASSANDRA-2267)
 * expose the DC and rack of a node through JMX and nodetool ring (CASSANDRA-2531)
 * fix cache mbean getSize (CASSANDRA-2781)
 * Add Date, Float, Double, and Boolean types (CASSANDRA-2530)
 * Add startup flag to renew counter node id (CASSANDRA-2788)
 * add jamm agent to cassandra.bat (CASSANDRA-2787)
 * fix repair hanging if a neighbor has nothing to send (CASSANDRA-2797)
 * purge tombstone even if row is in only one sstable (CASSANDRA-2801)
 * Fix wrong purge of deleted cf during compaction (CASSANDRA-2786)
 * fix race that could result in Hadoop writer failing to throw an
   exception encountered after close() (CASSANDRA-2755)
 * fix scan wrongly throwing assertion error (CASSANDRA-2653)
 * Always use even distribution for merkle tree with RandomPartitionner
   (CASSANDRA-2841)
 * fix describeOwnership for OPP (CASSANDRA-2800)
 * ensure that string tokens do not contain commas (CASSANDRA-2762)


0.8.0-final
 * fix CQL grammar warning and cqlsh regression from CASSANDRA-2622
 * add ant generate-cql-html target (CASSANDRA-2526)
 * update CQL consistency levels (CASSANDRA-2566)
 * debian packaging fixes (CASSANDRA-2481, 2647)
 * fix UUIDType, IntegerType for direct buffers (CASSANDRA-2682, 2684)
 * switch to native Thrift for Hadoop map/reduce (CASSANDRA-2667)
 * fix StackOverflowError when building from eclipse (CASSANDRA-2687)
 * only provide replication_factor to strategy_options "help" for
   SimpleStrategy, OldNetworkTopologyStrategy (CASSANDRA-2678, 2713)
 * fix exception adding validators to non-string columns (CASSANDRA-2696)
 * avoid instantiating DatabaseDescriptor in JDBC (CASSANDRA-2694)
 * fix potential stack overflow during compaction (CASSANDRA-2626)
 * clone super columns to avoid modifying them during flush (CASSANDRA-2675)
 * reset underlying iterator in EchoedRow constructor (CASSANDRA-2653)


0.8.0-rc1
 * faster flushes and compaction from fixing excessively pessimistic 
   rebuffering in BRAF (CASSANDRA-2581)
 * fix returning null column values in the python cql driver (CASSANDRA-2593)
 * fix merkle tree splitting exiting early (CASSANDRA-2605)
 * snapshot_before_compaction directory name fix (CASSANDRA-2598)
 * Disable compaction throttling during bootstrap (CASSANDRA-2612) 
 * fix CQL treatment of > and < operators in range slices (CASSANDRA-2592)
 * fix potential double-application of counter updates on commitlog replay
   by moving replay position from header to sstable metadata (CASSANDRA-2419)
 * JDBC CQL driver exposes getColumn for access to timestamp
 * JDBC ResultSetMetadata properties added to AbstractType
 * r/m clustertool (CASSANDRA-2607)
 * add support for presenting row key as a column in CQL result sets 
   (CASSANDRA-2622)
 * Don't allow {LOCAL|EACH}_QUORUM unless strategy is NTS (CASSANDRA-2627)
 * validate keyspace strategy_options during CQL create (CASSANDRA-2624)
 * fix empty Result with secondary index when limit=1 (CASSANDRA-2628)
 * Fix regression where bootstrapping a node with no schema fails
   (CASSANDRA-2625)
 * Allow removing LocationInfo sstables (CASSANDRA-2632)
 * avoid attempting to replay mutations from dropped keyspaces (CASSANDRA-2631)
 * avoid using cached position of a key when GT is requested (CASSANDRA-2633)
 * fix counting bloom filter true positives (CASSANDRA-2637)
 * initialize local ep state prior to gossip startup if needed (CASSANDRA-2638)
 * fix counter increment lost after restart (CASSANDRA-2642)
 * add quote-escaping via backslash to CLI (CASSANDRA-2623)
 * fix pig example script (CASSANDRA-2487)
 * fix dynamic snitch race in adding latencies (CASSANDRA-2618)
 * Start/stop cassandra after more important services such as mdadm in
   debian packaging (CASSANDRA-2481)


0.8.0-beta2
 * fix NPE compacting index CFs (CASSANDRA-2528)
 * Remove checking all column families on startup for compaction candidates 
   (CASSANDRA-2444)
 * validate CQL create keyspace options (CASSANDRA-2525)
 * fix nodetool setcompactionthroughput (CASSANDRA-2550)
 * move	gossip heartbeat back to its own thread (CASSANDRA-2554)
 * validate cql TRUNCATE columnfamily before truncating (CASSANDRA-2570)
 * fix batch_mutate for mixed standard-counter mutations (CASSANDRA-2457)
 * disallow making schema changes to system keyspace (CASSANDRA-2563)
 * fix sending mutation messages multiple times (CASSANDRA-2557)
 * fix incorrect use of NBHM.size in ReadCallback that could cause
   reads to time out even when responses were received (CASSANDRA-2552)
 * trigger read repair correctly for LOCAL_QUORUM reads (CASSANDRA-2556)
 * Allow configuring the number of compaction thread (CASSANDRA-2558)
 * forceUserDefinedCompaction will attempt to compact what it is given
   even if the pessimistic estimate is that there is not enough disk space;
   automatic compactions will only compact 2 or more sstables (CASSANDRA-2575)
 * refuse to apply migrations with older timestamps than the current 
   schema (CASSANDRA-2536)
 * remove unframed Thrift transport option
 * include indexes in snapshots (CASSANDRA-2596)
 * improve ignoring of obsolete mutations in index maintenance (CASSANDRA-2401)
 * recognize attempt to drop just the index while leaving the column
   definition alone (CASSANDRA-2619)
  

0.8.0-beta1
 * remove Avro RPC support (CASSANDRA-926)
 * support for columns that act as incr/decr counters 
   (CASSANDRA-1072, 1937, 1944, 1936, 2101, 2093, 2288, 2105, 2384, 2236, 2342,
   2454)
 * CQL (CASSANDRA-1703, 1704, 1705, 1706, 1707, 1708, 1710, 1711, 1940, 
   2124, 2302, 2277, 2493)
 * avoid double RowMutation serialization on write path (CASSANDRA-1800)
 * make NetworkTopologyStrategy the default (CASSANDRA-1960)
 * configurable internode encryption (CASSANDRA-1567, 2152)
 * human readable column names in sstable2json output (CASSANDRA-1933)
 * change default JMX port to 7199 (CASSANDRA-2027)
 * backwards compatible internal messaging (CASSANDRA-1015)
 * atomic switch of memtables and sstables (CASSANDRA-2284)
 * add pluggable SeedProvider (CASSANDRA-1669)
 * Fix clustertool to not throw exception when calling get_endpoints (CASSANDRA-2437)
 * upgrade to thrift 0.6 (CASSANDRA-2412) 
 * repair works on a token range instead of full ring (CASSANDRA-2324)
 * purge tombstones from row cache (CASSANDRA-2305)
 * push replication_factor into strategy_options (CASSANDRA-1263)
 * give snapshots the same name on each node (CASSANDRA-1791)
 * remove "nodetool loadbalance" (CASSANDRA-2448)
 * multithreaded compaction (CASSANDRA-2191)
 * compaction throttling (CASSANDRA-2156)
 * add key type information and alias (CASSANDRA-2311, 2396)
 * cli no longer divides read_repair_chance by 100 (CASSANDRA-2458)
 * made CompactionInfo.getTaskType return an enum (CASSANDRA-2482)
 * add a server-wide cap on measured memtable memory usage and aggressively
   flush to keep under that threshold (CASSANDRA-2006)
 * add unified UUIDType (CASSANDRA-2233)
 * add off-heap row cache support (CASSANDRA-1969)


0.7.5
 * improvements/fixes to PIG driver (CASSANDRA-1618, CASSANDRA-2387,
   CASSANDRA-2465, CASSANDRA-2484)
 * validate index names (CASSANDRA-1761)
 * reduce contention on Table.flusherLock (CASSANDRA-1954)
 * try harder to detect failures during streaming, cleaning up temporary
   files more reliably (CASSANDRA-2088)
 * shut down server for OOM on a Thrift thread (CASSANDRA-2269)
 * fix tombstone handling in repair and sstable2json (CASSANDRA-2279)
 * preserve version when streaming data from old sstables (CASSANDRA-2283)
 * don't start repair if a neighboring node is marked as dead (CASSANDRA-2290)
 * purge tombstones from row cache (CASSANDRA-2305)
 * Avoid seeking when sstable2json exports the entire file (CASSANDRA-2318)
 * clear Built flag in system table when dropping an index (CASSANDRA-2320)
 * don't allow arbitrary argument for stress.java (CASSANDRA-2323)
 * validate values for index predicates in get_indexed_slice (CASSANDRA-2328)
 * queue secondary indexes for flush before the parent (CASSANDRA-2330)
 * allow job configuration to set the CL used in Hadoop jobs (CASSANDRA-2331)
 * add memtable_flush_queue_size defaulting to 4 (CASSANDRA-2333)
 * Allow overriding of initial_token, storage_port and rpc_port from system
   properties (CASSANDRA-2343)
 * fix comparator used for non-indexed secondary expressions in index scan
   (CASSANDRA-2347)
 * ensure size calculation and write phase of large-row compaction use
   the same threshold for TTL expiration (CASSANDRA-2349)
 * fix race when iterating CFs during add/drop (CASSANDRA-2350)
 * add ConsistencyLevel command to CLI (CASSANDRA-2354)
 * allow negative numbers in the cli (CASSANDRA-2358)
 * hard code serialVersionUID for tokens class (CASSANDRA-2361)
 * fix potential infinite loop in ByteBufferUtil.inputStream (CASSANDRA-2365)
 * fix encoding bugs in HintedHandoffManager, SystemTable when default
   charset is not UTF8 (CASSANDRA-2367)
 * avoids having removed node reappearing in Gossip (CASSANDRA-2371)
 * fix incorrect truncation of long to int when reading columns via block
   index (CASSANDRA-2376)
 * fix NPE during stream session (CASSANDRA-2377)
 * fix race condition that could leave orphaned data files when dropping CF or
   KS (CASSANDRA-2381)
 * fsync statistics component on write (CASSANDRA-2382)
 * fix duplicate results from CFS.scan (CASSANDRA-2406)
 * add IntegerType to CLI help (CASSANDRA-2414)
 * avoid caching token-only decoratedkeys (CASSANDRA-2416)
 * convert mmap assertion to if/throw so scrub can catch it (CASSANDRA-2417)
 * don't overwrite gc log (CASSANDR-2418)
 * invalidate row cache for streamed row to avoid inconsitencies
   (CASSANDRA-2420)
 * avoid copies in range/index scans (CASSANDRA-2425)
 * make sure we don't wipe data during cleanup if the node has not join
   the ring (CASSANDRA-2428)
 * Try harder to close files after compaction (CASSANDRA-2431)
 * re-set bootstrapped flag after move finishes (CASSANDRA-2435)
 * display validation_class in CLI 'describe keyspace' (CASSANDRA-2442)
 * make cleanup compactions cleanup the row cache (CASSANDRA-2451)
 * add column fields validation to scrub (CASSANDRA-2460)
 * use 64KB flush buffer instead of in_memory_compaction_limit (CASSANDRA-2463)
 * fix backslash substitutions in CLI (CASSANDRA-2492)
 * disable cache saving for system CFS (CASSANDRA-2502)
 * fixes for verifying destination availability under hinted conditions
   so UE can be thrown intead of timing out (CASSANDRA-2514)
 * fix update of validation class in column metadata (CASSANDRA-2512)
 * support LOCAL_QUORUM, EACH_QUORUM CLs outside of NTS (CASSANDRA-2516)
 * preserve version when streaming data from old sstables (CASSANDRA-2283)
 * fix backslash substitutions in CLI (CASSANDRA-2492)
 * count a row deletion as one operation towards memtable threshold 
   (CASSANDRA-2519)
 * support LOCAL_QUORUM, EACH_QUORUM CLs outside of NTS (CASSANDRA-2516)


0.7.4
 * add nodetool join command (CASSANDRA-2160)
 * fix secondary indexes on pre-existing or streamed data (CASSANDRA-2244)
 * initialize endpoint in gossiper earlier (CASSANDRA-2228)
 * add ability to write to Cassandra from Pig (CASSANDRA-1828)
 * add rpc_[min|max]_threads (CASSANDRA-2176)
 * add CL.TWO, CL.THREE (CASSANDRA-2013)
 * avoid exporting an un-requested row in sstable2json, when exporting 
   a key that does not exist (CASSANDRA-2168)
 * add incremental_backups option (CASSANDRA-1872)
 * add configurable row limit to Pig loadfunc (CASSANDRA-2276)
 * validate column values in batches as well as single-Column inserts
   (CASSANDRA-2259)
 * move sample schema from cassandra.yaml to schema-sample.txt,
   a cli scripts (CASSANDRA-2007)
 * avoid writing empty rows when scrubbing tombstoned rows (CASSANDRA-2296)
 * fix assertion error in range and index scans for CL < ALL
   (CASSANDRA-2282)
 * fix commitlog replay when flush position refers to data that didn't
   get synced before server died (CASSANDRA-2285)
 * fix fd leak in sstable2json with non-mmap'd i/o (CASSANDRA-2304)
 * reduce memory use during streaming of multiple sstables (CASSANDRA-2301)
 * purge tombstoned rows from cache after GCGraceSeconds (CASSANDRA-2305)
 * allow zero replicas in a NTS datacenter (CASSANDRA-1924)
 * make range queries respect snitch for local replicas (CASSANDRA-2286)
 * fix HH delivery when column index is larger than 2GB (CASSANDRA-2297)
 * make 2ary indexes use parent CF flush thresholds during initial build
   (CASSANDRA-2294)
 * update memtable_throughput to be a long (CASSANDRA-2158)


0.7.3
 * Keep endpoint state until aVeryLongTime (CASSANDRA-2115)
 * lower-latency read repair (CASSANDRA-2069)
 * add hinted_handoff_throttle_delay_in_ms option (CASSANDRA-2161)
 * fixes for cache save/load (CASSANDRA-2172, -2174)
 * Handle whole-row deletions in CFOutputFormat (CASSANDRA-2014)
 * Make memtable_flush_writers flush in parallel (CASSANDRA-2178)
 * Add compaction_preheat_key_cache option (CASSANDRA-2175)
 * refactor stress.py to have only one copy of the format string 
   used for creating row keys (CASSANDRA-2108)
 * validate index names for \w+ (CASSANDRA-2196)
 * Fix Cassandra cli to respect timeout if schema does not settle 
   (CASSANDRA-2187)
 * fix for compaction and cleanup writing old-format data into new-version 
   sstable (CASSANDRA-2211, -2216)
 * add nodetool scrub (CASSANDRA-2217, -2240)
 * fix sstable2json large-row pagination (CASSANDRA-2188)
 * fix EOFing on requests for the last bytes in a file (CASSANDRA-2213)
 * fix BufferedRandomAccessFile bugs (CASSANDRA-2218, -2241)
 * check for memtable flush_after_mins exceeded every 10s (CASSANDRA-2183)
 * fix cache saving on Windows (CASSANDRA-2207)
 * add validateSchemaAgreement call + synchronization to schema
   modification operations (CASSANDRA-2222)
 * fix for reversed slice queries on large rows (CASSANDRA-2212)
 * fat clients were writing local data (CASSANDRA-2223)
 * set DEFAULT_MEMTABLE_LIFETIME_IN_MINS to 24h
 * improve detection and cleanup of partially-written sstables 
   (CASSANDRA-2206)
 * fix supercolumn de/serialization when subcolumn comparator is different
   from supercolumn's (CASSANDRA-2104)
 * fix starting up on Windows when CASSANDRA_HOME contains whitespace
   (CASSANDRA-2237)
 * add [get|set][row|key]cacheSavePeriod to JMX (CASSANDRA-2100)
 * fix Hadoop ColumnFamilyOutputFormat dropping of mutations
   when batch fills up (CASSANDRA-2255)
 * move file deletions off of scheduledtasks executor (CASSANDRA-2253)


0.7.2
 * copy DecoratedKey.key when inserting into caches to avoid retaining
   a reference to the underlying buffer (CASSANDRA-2102)
 * format subcolumn names with subcomparator (CASSANDRA-2136)
 * fix column bloom filter deserialization (CASSANDRA-2165)


0.7.1
 * refactor MessageDigest creation code. (CASSANDRA-2107)
 * buffer network stack to avoid inefficient small TCP messages while avoiding
   the nagle/delayed ack problem (CASSANDRA-1896)
 * check log4j configuration for changes every 10s (CASSANDRA-1525, 1907)
 * more-efficient cross-DC replication (CASSANDRA-1530, -2051, -2138)
 * avoid polluting page cache with commitlog or sstable writes
   and seq scan operations (CASSANDRA-1470)
 * add RMI authentication options to nodetool (CASSANDRA-1921)
 * make snitches configurable at runtime (CASSANDRA-1374)
 * retry hadoop split requests on connection failure (CASSANDRA-1927)
 * implement describeOwnership for BOP, COPP (CASSANDRA-1928)
 * make read repair behave as expected for ConsistencyLevel > ONE
   (CASSANDRA-982, 2038)
 * distributed test harness (CASSANDRA-1859, 1964)
 * reduce flush lock contention (CASSANDRA-1930)
 * optimize supercolumn deserialization (CASSANDRA-1891)
 * fix CFMetaData.apply to only compare objects of the same class 
   (CASSANDRA-1962)
 * allow specifying specific SSTables to compact from JMX (CASSANDRA-1963)
 * fix race condition in MessagingService.targets (CASSANDRA-1959, 2094, 2081)
 * refuse to open sstables from a future version (CASSANDRA-1935)
 * zero-copy reads (CASSANDRA-1714)
 * fix copy bounds for word Text in wordcount demo (CASSANDRA-1993)
 * fixes for contrib/javautils (CASSANDRA-1979)
 * check more frequently for memtable expiration (CASSANDRA-2000)
 * fix writing SSTable column count statistics (CASSANDRA-1976)
 * fix streaming of multiple CFs during bootstrap (CASSANDRA-1992)
 * explicitly set JVM GC new generation size with -Xmn (CASSANDRA-1968)
 * add short options for CLI flags (CASSANDRA-1565)
 * make keyspace argument to "describe keyspace" in CLI optional
   when authenticated to keyspace already (CASSANDRA-2029)
 * added option to specify -Dcassandra.join_ring=false on startup
   to allow "warm spare" nodes or performing JMX maintenance before
   joining the ring (CASSANDRA-526)
 * log migrations at INFO (CASSANDRA-2028)
 * add CLI verbose option in file mode (CASSANDRA-2030)
 * add single-line "--" comments to CLI (CASSANDRA-2032)
 * message serialization tests (CASSANDRA-1923)
 * switch from ivy to maven-ant-tasks (CASSANDRA-2017)
 * CLI attempts to block for new schema to propagate (CASSANDRA-2044)
 * fix potential overflow in nodetool cfstats (CASSANDRA-2057)
 * add JVM shutdownhook to sync commitlog (CASSANDRA-1919)
 * allow nodes to be up without being part of  normal traffic (CASSANDRA-1951)
 * fix CLI "show keyspaces" with null options on NTS (CASSANDRA-2049)
 * fix possible ByteBuffer race conditions (CASSANDRA-2066)
 * reduce garbage generated by MessagingService to prevent load spikes
   (CASSANDRA-2058)
 * fix math in RandomPartitioner.describeOwnership (CASSANDRA-2071)
 * fix deletion of sstable non-data components (CASSANDRA-2059)
 * avoid blocking gossip while deleting handoff hints (CASSANDRA-2073)
 * ignore messages from newer versions, keep track of nodes in gossip 
   regardless of version (CASSANDRA-1970)
 * cache writing moved to CompactionManager to reduce i/o contention and
   updated to use non-cache-polluting writes (CASSANDRA-2053)
 * page through large rows when exporting to JSON (CASSANDRA-2041)
 * add flush_largest_memtables_at and reduce_cache_sizes_at options
   (CASSANDRA-2142)
 * add cli 'describe cluster' command (CASSANDRA-2127)
 * add cli support for setting username/password at 'connect' command 
   (CASSANDRA-2111)
 * add -D option to Stress.java to allow reading hosts from a file 
   (CASSANDRA-2149)
 * bound hints CF throughput between 32M and 256M (CASSANDRA-2148)
 * continue starting when invalid saved cache entries are encountered
   (CASSANDRA-2076)
 * add max_hint_window_in_ms option (CASSANDRA-1459)


0.7.0-final
 * fix offsets to ByteBuffer.get (CASSANDRA-1939)


0.7.0-rc4
 * fix cli crash after backgrounding (CASSANDRA-1875)
 * count timeouts in storageproxy latencies, and include latency 
   histograms in StorageProxyMBean (CASSANDRA-1893)
 * fix CLI get recognition of supercolumns (CASSANDRA-1899)
 * enable keepalive on intra-cluster sockets (CASSANDRA-1766)
 * count timeouts towards dynamicsnitch latencies (CASSANDRA-1905)
 * Expose index-building status in JMX + cli schema description
   (CASSANDRA-1871)
 * allow [LOCAL|EACH]_QUORUM to be used with non-NetworkTopology 
   replication Strategies
 * increased amount of index locks for faster commitlog replay
 * collect secondary index tombstones immediately (CASSANDRA-1914)
 * revert commitlog changes from #1780 (CASSANDRA-1917)
 * change RandomPartitioner min token to -1 to avoid collision w/
   tokens on actual nodes (CASSANDRA-1901)
 * examine the right nibble when validating TimeUUID (CASSANDRA-1910)
 * include secondary indexes in cleanup (CASSANDRA-1916)
 * CFS.scrubDataDirectories should also cleanup invalid secondary indexes
   (CASSANDRA-1904)
 * ability to disable/enable gossip on nodes to force them down
   (CASSANDRA-1108)


0.7.0-rc3
 * expose getNaturalEndpoints in StorageServiceMBean taking byte[]
   key; RMI cannot serialize ByteBuffer (CASSANDRA-1833)
 * infer org.apache.cassandra.locator for replication strategy classes
   when not otherwise specified
 * validation that generates less garbage (CASSANDRA-1814)
 * add TTL support to CLI (CASSANDRA-1838)
 * cli defaults to bytestype for subcomparator when creating
   column families (CASSANDRA-1835)
 * unregister index MBeans when index is dropped (CASSANDRA-1843)
 * make ByteBufferUtil.clone thread-safe (CASSANDRA-1847)
 * change exception for read requests during bootstrap from 
   InvalidRequest to Unavailable (CASSANDRA-1862)
 * respect row-level tombstones post-flush in range scans
   (CASSANDRA-1837)
 * ReadResponseResolver check digests against each other (CASSANDRA-1830)
 * return InvalidRequest when remove of subcolumn without supercolumn
   is requested (CASSANDRA-1866)
 * flush before repair (CASSANDRA-1748)
 * SSTableExport validates key order (CASSANDRA-1884)
 * large row support for SSTableExport (CASSANDRA-1867)
 * Re-cache hot keys post-compaction without hitting disk (CASSANDRA-1878)
 * manage read repair in coordinator instead of data source, to
   provide latency information to dynamic snitch (CASSANDRA-1873)


0.7.0-rc2
 * fix live-column-count of slice ranges including tombstoned supercolumn 
   with live subcolumn (CASSANDRA-1591)
 * rename o.a.c.internal.AntientropyStage -> AntiEntropyStage,
   o.a.c.request.Request_responseStage -> RequestResponseStage,
   o.a.c.internal.Internal_responseStage -> InternalResponseStage
 * add AbstractType.fromString (CASSANDRA-1767)
 * require index_type to be present when specifying index_name
   on ColumnDef (CASSANDRA-1759)
 * fix add/remove index bugs in CFMetadata (CASSANDRA-1768)
 * rebuild Strategy during system_update_keyspace (CASSANDRA-1762)
 * cli updates prompt to ... in continuation lines (CASSANDRA-1770)
 * support multiple Mutations per key in hadoop ColumnFamilyOutputFormat
   (CASSANDRA-1774)
 * improvements to Debian init script (CASSANDRA-1772)
 * use local classloader to check for version.properties (CASSANDRA-1778)
 * Validate that column names in column_metadata are valid for the
   defined comparator, and decode properly in cli (CASSANDRA-1773)
 * use cross-platform newlines in cli (CASSANDRA-1786)
 * add ExpiringColumn support to sstable import/export (CASSANDRA-1754)
 * add flush for each append to periodic commitlog mode; added
   periodic_without_flush option to disable this (CASSANDRA-1780)
 * close file handle used for post-flush truncate (CASSANDRA-1790)
 * various code cleanup (CASSANDRA-1793, -1794, -1795)
 * fix range queries against wrapped range (CASSANDRA-1781)
 * fix consistencylevel calculations for NetworkTopologyStrategy
   (CASSANDRA-1804)
 * cli support index type enum names (CASSANDRA-1810)
 * improved validation of column_metadata (CASSANDRA-1813)
 * reads at ConsistencyLevel > 1 throw UnavailableException
   immediately if insufficient live nodes exist (CASSANDRA-1803)
 * copy bytebuffers for local writes to avoid retaining the entire
   Thrift frame (CASSANDRA-1801)
 * fix NPE adding index to column w/o prior metadata (CASSANDRA-1764)
 * reduce fat client timeout (CASSANDRA-1730)
 * fix botched merge of CASSANDRA-1316


0.7.0-rc1
 * fix compaction and flush races with schema updates (CASSANDRA-1715)
 * add clustertool, config-converter, sstablekeys, and schematool 
   Windows .bat files (CASSANDRA-1723)
 * reject range queries received during bootstrap (CASSANDRA-1739)
 * fix wrapping-range queries on non-minimum token (CASSANDRA-1700)
 * add nodetool cfhistogram (CASSANDRA-1698)
 * limit repaired ranges to what the nodes have in common (CASSANDRA-1674)
 * index scan treats missing columns as not matching secondary
   expressions (CASSANDRA-1745)
 * Fix misuse of DataOutputBuffer.getData in AntiEntropyService
   (CASSANDRA-1729)
 * detect and warn when obsolete version of JNA is present (CASSANDRA-1760)
 * reduce fat client timeout (CASSANDRA-1730)
 * cleanup smallest CFs first to increase free temp space for larger ones
   (CASSANDRA-1811)
 * Update windows .bat files to work outside of main Cassandra
   directory (CASSANDRA-1713)
 * fix read repair regression from 0.6.7 (CASSANDRA-1727)
 * more-efficient read repair (CASSANDRA-1719)
 * fix hinted handoff replay (CASSANDRA-1656)
 * log type of dropped messages (CASSANDRA-1677)
 * upgrade to SLF4J 1.6.1
 * fix ByteBuffer bug in ExpiringColumn.updateDigest (CASSANDRA-1679)
 * fix IntegerType.getString (CASSANDRA-1681)
 * make -Djava.net.preferIPv4Stack=true the default (CASSANDRA-628)
 * add INTERNAL_RESPONSE verb to differentiate from responses related
   to client requests (CASSANDRA-1685)
 * log tpstats when dropping messages (CASSANDRA-1660)
 * include unreachable nodes in describeSchemaVersions (CASSANDRA-1678)
 * Avoid dropping messages off the client request path (CASSANDRA-1676)
 * fix jna errno reporting (CASSANDRA-1694)
 * add friendlier error for UnknownHostException on startup (CASSANDRA-1697)
 * include jna dependency in RPM package (CASSANDRA-1690)
 * add --skip-keys option to stress.py (CASSANDRA-1696)
 * improve cli handling of non-string keys and column names 
   (CASSANDRA-1701, -1693)
 * r/m extra subcomparator line in cli keyspaces output (CASSANDRA-1712)
 * add read repair chance to cli "show keyspaces"
 * upgrade to ConcurrentLinkedHashMap 1.1 (CASSANDRA-975)
 * fix index scan routing (CASSANDRA-1722)
 * fix tombstoning of supercolumns in range queries (CASSANDRA-1734)
 * clear endpoint cache after updating keyspace metadata (CASSANDRA-1741)
 * fix wrapping-range queries on non-minimum token (CASSANDRA-1700)
 * truncate includes secondary indexes (CASSANDRA-1747)
 * retain reference to PendingFile sstables (CASSANDRA-1749)
 * fix sstableimport regression (CASSANDRA-1753)
 * fix for bootstrap when no non-system tables are defined (CASSANDRA-1732)
 * handle replica unavailability in index scan (CASSANDRA-1755)
 * fix service initialization order deadlock (CASSANDRA-1756)
 * multi-line cli commands (CASSANDRA-1742)
 * fix race between snapshot and compaction (CASSANDRA-1736)
 * add listEndpointsPendingHints, deleteHintsForEndpoint JMX methods 
   (CASSANDRA-1551)


0.7.0-beta3
 * add strategy options to describe_keyspace output (CASSANDRA-1560)
 * log warning when using randomly generated token (CASSANDRA-1552)
 * re-organize JMX into .db, .net, .internal, .request (CASSANDRA-1217)
 * allow nodes to change IPs between restarts (CASSANDRA-1518)
 * remember ring state between restarts by default (CASSANDRA-1518)
 * flush index built flag so we can read it before log replay (CASSANDRA-1541)
 * lock row cache updates to prevent race condition (CASSANDRA-1293)
 * remove assertion causing rare (and harmless) error messages in
   commitlog (CASSANDRA-1330)
 * fix moving nodes with no keyspaces defined (CASSANDRA-1574)
 * fix unbootstrap when no data is present in a transfer range (CASSANDRA-1573)
 * take advantage of AVRO-495 to simplify our avro IDL (CASSANDRA-1436)
 * extend authorization hierarchy to column family (CASSANDRA-1554)
 * deletion support in secondary indexes (CASSANDRA-1571)
 * meaningful error message for invalid replication strategy class 
   (CASSANDRA-1566)
 * allow keyspace creation with RF > N (CASSANDRA-1428)
 * improve cli error handling (CASSANDRA-1580)
 * add cache save/load ability (CASSANDRA-1417, 1606, 1647)
 * add StorageService.getDrainProgress (CASSANDRA-1588)
 * Disallow bootstrap to an in-use token (CASSANDRA-1561)
 * Allow dynamic secondary index creation and destruction (CASSANDRA-1532)
 * log auto-guessed memtable thresholds (CASSANDRA-1595)
 * add ColumnDef support to cli (CASSANDRA-1583)
 * reduce index sample time by 75% (CASSANDRA-1572)
 * add cli support for column, strategy metadata (CASSANDRA-1578, 1612)
 * add cli support for schema modification (CASSANDRA-1584)
 * delete temp files on failed compactions (CASSANDRA-1596)
 * avoid blocking for dead nodes during removetoken (CASSANDRA-1605)
 * remove ConsistencyLevel.ZERO (CASSANDRA-1607)
 * expose in-progress compaction type in jmx (CASSANDRA-1586)
 * removed IClock & related classes from internals (CASSANDRA-1502)
 * fix removing tokens from SystemTable on decommission and removetoken
   (CASSANDRA-1609)
 * include CF metadata in cli 'show keyspaces' (CASSANDRA-1613)
 * switch from Properties to HashMap in PropertyFileSnitch to
   avoid synchronization bottleneck (CASSANDRA-1481)
 * PropertyFileSnitch configuration file renamed to 
   cassandra-topology.properties
 * add cli support for get_range_slices (CASSANDRA-1088, CASSANDRA-1619)
 * Make memtable flush thresholds per-CF instead of global 
   (CASSANDRA-1007, 1637)
 * add cli support for binary data without CfDef hints (CASSANDRA-1603)
 * fix building SSTable statistics post-stream (CASSANDRA-1620)
 * fix potential infinite loop in 2ary index queries (CASSANDRA-1623)
 * allow creating NTS keyspaces with no replicas configured (CASSANDRA-1626)
 * add jmx histogram of sstables accessed per read (CASSANDRA-1624)
 * remove system_rename_column_family and system_rename_keyspace from the
   client API until races can be fixed (CASSANDRA-1630, CASSANDRA-1585)
 * add cli sanity tests (CASSANDRA-1582)
 * update GC settings in cassandra.bat (CASSANDRA-1636)
 * cli support for index queries (CASSANDRA-1635)
 * cli support for updating schema memtable settings (CASSANDRA-1634)
 * cli --file option (CASSANDRA-1616)
 * reduce automatically chosen memtable sizes by 50% (CASSANDRA-1641)
 * move endpoint cache from snitch to strategy (CASSANDRA-1643)
 * fix commitlog recovery deleting the newly-created segment as well as
   the old ones (CASSANDRA-1644)
 * upgrade to Thrift 0.5 (CASSANDRA-1367)
 * renamed CL.DCQUORUM to LOCAL_QUORUM and DCQUORUMSYNC to EACH_QUORUM
 * cli truncate support (CASSANDRA-1653)
 * update GC settings in cassandra.bat (CASSANDRA-1636)
 * avoid logging when a node's ip/token is gossipped back to it (CASSANDRA-1666)


0.7-beta2
 * always use UTF-8 for hint keys (CASSANDRA-1439)
 * remove cassandra.yaml dependency from Hadoop and Pig (CASSADRA-1322)
 * expose CfDef metadata in describe_keyspaces (CASSANDRA-1363)
 * restore use of mmap_index_only option (CASSANDRA-1241)
 * dropping a keyspace with no column families generated an error 
   (CASSANDRA-1378)
 * rename RackAwareStrategy to OldNetworkTopologyStrategy, RackUnawareStrategy 
   to SimpleStrategy, DatacenterShardStrategy to NetworkTopologyStrategy,
   AbstractRackAwareSnitch to AbstractNetworkTopologySnitch (CASSANDRA-1392)
 * merge StorageProxy.mutate, mutateBlocking (CASSANDRA-1396)
 * faster UUIDType, LongType comparisons (CASSANDRA-1386, 1393)
 * fix setting read_repair_chance from CLI addColumnFamily (CASSANDRA-1399)
 * fix updates to indexed columns (CASSANDRA-1373)
 * fix race condition leaving to FileNotFoundException (CASSANDRA-1382)
 * fix sharded lock hash on index write path (CASSANDRA-1402)
 * add support for GT/E, LT/E in subordinate index clauses (CASSANDRA-1401)
 * cfId counter got out of sync when CFs were added (CASSANDRA-1403)
 * less chatty schema updates (CASSANDRA-1389)
 * rename column family mbeans. 'type' will now include either 
   'IndexColumnFamilies' or 'ColumnFamilies' depending on the CFS type.
   (CASSANDRA-1385)
 * disallow invalid keyspace and column family names. This includes name that
   matches a '^\w+' regex. (CASSANDRA-1377)
 * use JNA, if present, to take snapshots (CASSANDRA-1371)
 * truncate hints if starting 0.7 for the first time (CASSANDRA-1414)
 * fix FD leak in single-row slicepredicate queries (CASSANDRA-1416)
 * allow index expressions against columns that are not part of the 
   SlicePredicate (CASSANDRA-1410)
 * config-converter properly handles snitches and framed support 
   (CASSANDRA-1420)
 * remove keyspace argument from multiget_count (CASSANDRA-1422)
 * allow specifying cassandra.yaml location as (local or remote) URL
   (CASSANDRA-1126)
 * fix using DynamicEndpointSnitch with NetworkTopologyStrategy
   (CASSANDRA-1429)
 * Add CfDef.default_validation_class (CASSANDRA-891)
 * fix EstimatedHistogram.max (CASSANDRA-1413)
 * quorum read optimization (CASSANDRA-1622)
 * handle zero-length (or missing) rows during HH paging (CASSANDRA-1432)
 * include secondary indexes during schema migrations (CASSANDRA-1406)
 * fix commitlog header race during schema change (CASSANDRA-1435)
 * fix ColumnFamilyStoreMBeanIterator to use new type name (CASSANDRA-1433)
 * correct filename generated by xml->yaml converter (CASSANDRA-1419)
 * add CMSInitiatingOccupancyFraction=75 and UseCMSInitiatingOccupancyOnly
   to default JVM options
 * decrease jvm heap for cassandra-cli (CASSANDRA-1446)
 * ability to modify keyspaces and column family definitions on a live cluster
   (CASSANDRA-1285)
 * support for Hadoop Streaming [non-jvm map/reduce via stdin/out]
   (CASSANDRA-1368)
 * Move persistent sstable stats from the system table to an sstable component
   (CASSANDRA-1430)
 * remove failed bootstrap attempt from pending ranges when gossip times
   it out after 1h (CASSANDRA-1463)
 * eager-create tcp connections to other cluster members (CASSANDRA-1465)
 * enumerate stages and derive stage from message type instead of 
   transmitting separately (CASSANDRA-1465)
 * apply reversed flag during collation from different data sources
   (CASSANDRA-1450)
 * make failure to remove commitlog segment non-fatal (CASSANDRA-1348)
 * correct ordering of drain operations so CL.recover is no longer 
   necessary (CASSANDRA-1408)
 * removed keyspace from describe_splits method (CASSANDRA-1425)
 * rename check_schema_agreement to describe_schema_versions
   (CASSANDRA-1478)
 * fix QUORUM calculation for RF > 3 (CASSANDRA-1487)
 * remove tombstones during non-major compactions when bloom filter
   verifies that row does not exist in other sstables (CASSANDRA-1074)
 * nodes that coordinated a loadbalance in the past could not be seen by
   newly added nodes (CASSANDRA-1467)
 * exposed endpoint states (gossip details) via jmx (CASSANDRA-1467)
 * ensure that compacted sstables are not included when new readers are
   instantiated (CASSANDRA-1477)
 * by default, calculate heap size and memtable thresholds at runtime (CASSANDRA-1469)
 * fix races dealing with adding/dropping keyspaces and column families in
   rapid succession (CASSANDRA-1477)
 * clean up of Streaming system (CASSANDRA-1503, 1504, 1506)
 * add options to configure Thrift socket keepalive and buffer sizes (CASSANDRA-1426)
 * make contrib CassandraServiceDataCleaner recursive (CASSANDRA-1509)
 * min, max compaction threshold are configurable and persistent 
   per-ColumnFamily (CASSANDRA-1468)
 * fix replaying the last mutation in a commitlog unnecessarily 
   (CASSANDRA-1512)
 * invoke getDefaultUncaughtExceptionHandler from DTPE with the original
   exception rather than the ExecutionException wrapper (CASSANDRA-1226)
 * remove Clock from the Thrift (and Avro) API (CASSANDRA-1501)
 * Close intra-node sockets when connection is broken (CASSANDRA-1528)
 * RPM packaging spec file (CASSANDRA-786)
 * weighted request scheduler (CASSANDRA-1485)
 * treat expired columns as deleted (CASSANDRA-1539)
 * make IndexInterval configurable (CASSANDRA-1488)
 * add describe_snitch to Thrift API (CASSANDRA-1490)
 * MD5 authenticator compares plain text submitted password with MD5'd
   saved property, instead of vice versa (CASSANDRA-1447)
 * JMX MessagingService pending and completed counts (CASSANDRA-1533)
 * fix race condition processing repair responses (CASSANDRA-1511)
 * make repair blocking (CASSANDRA-1511)
 * create EndpointSnitchInfo and MBean to expose rack and DC (CASSANDRA-1491)
 * added option to contrib/word_count to output results back to Cassandra
   (CASSANDRA-1342)
 * rewrite Hadoop ColumnFamilyRecordWriter to pool connections, retry to
   multiple Cassandra nodes, and smooth impact on the Cassandra cluster
   by using smaller batch sizes (CASSANDRA-1434)
 * fix setting gc_grace_seconds via CLI (CASSANDRA-1549)
 * support TTL'd index values (CASSANDRA-1536)
 * make removetoken work like decommission (CASSANDRA-1216)
 * make cli comparator-aware and improve quote rules (CASSANDRA-1523,-1524)
 * make nodetool compact and cleanup blocking (CASSANDRA-1449)
 * add memtable, cache information to GCInspector logs (CASSANDRA-1558)
 * enable/disable HintedHandoff via JMX (CASSANDRA-1550)
 * Ignore stray files in the commit log directory (CASSANDRA-1547)
 * Disallow bootstrap to an in-use token (CASSANDRA-1561)


0.7-beta1
 * sstable versioning (CASSANDRA-389)
 * switched to slf4j logging (CASSANDRA-625)
 * add (optional) expiration time for column (CASSANDRA-699)
 * access levels for authentication/authorization (CASSANDRA-900)
 * add ReadRepairChance to CF definition (CASSANDRA-930)
 * fix heisenbug in system tests, especially common on OS X (CASSANDRA-944)
 * convert to byte[] keys internally and all public APIs (CASSANDRA-767)
 * ability to alter schema definitions on a live cluster (CASSANDRA-44)
 * renamed configuration file to cassandra.xml, and log4j.properties to
   log4j-server.properties, which must now be loaded from
   the classpath (which is how our scripts in bin/ have always done it)
   (CASSANDRA-971)
 * change get_count to require a SlicePredicate. create multi_get_count
   (CASSANDRA-744)
 * re-organized endpointsnitch implementations and added SimpleSnitch
   (CASSANDRA-994)
 * Added preload_row_cache option (CASSANDRA-946)
 * add CRC to commitlog header (CASSANDRA-999)
 * removed deprecated batch_insert and get_range_slice methods (CASSANDRA-1065)
 * add truncate thrift method (CASSANDRA-531)
 * http mini-interface using mx4j (CASSANDRA-1068)
 * optimize away copy of sliced row on memtable read path (CASSANDRA-1046)
 * replace constant-size 2GB mmaped segments and special casing for index 
   entries spanning segment boundaries, with SegmentedFile that computes 
   segments that always contain entire entries/rows (CASSANDRA-1117)
 * avoid reading large rows into memory during compaction (CASSANDRA-16)
 * added hadoop OutputFormat (CASSANDRA-1101)
 * efficient Streaming (no more anticompaction) (CASSANDRA-579)
 * split commitlog header into separate file and add size checksum to
   mutations (CASSANDRA-1179)
 * avoid allocating a new byte[] for each mutation on replay (CASSANDRA-1219)
 * revise HH schema to be per-endpoint (CASSANDRA-1142)
 * add joining/leaving status to nodetool ring (CASSANDRA-1115)
 * allow multiple repair sessions per node (CASSANDRA-1190)
 * optimize away MessagingService for local range queries (CASSANDRA-1261)
 * make framed transport the default so malformed requests can't OOM the 
   server (CASSANDRA-475)
 * significantly faster reads from row cache (CASSANDRA-1267)
 * take advantage of row cache during range queries (CASSANDRA-1302)
 * make GCGraceSeconds a per-ColumnFamily value (CASSANDRA-1276)
 * keep persistent row size and column count statistics (CASSANDRA-1155)
 * add IntegerType (CASSANDRA-1282)
 * page within a single row during hinted handoff (CASSANDRA-1327)
 * push DatacenterShardStrategy configuration into keyspace definition,
   eliminating datacenter.properties. (CASSANDRA-1066)
 * optimize forward slices starting with '' and single-index-block name 
   queries by skipping the column index (CASSANDRA-1338)
 * streaming refactor (CASSANDRA-1189)
 * faster comparison for UUID types (CASSANDRA-1043)
 * secondary index support (CASSANDRA-749 and subtasks)
 * make compaction buckets deterministic (CASSANDRA-1265)


0.6.6
 * Allow using DynamicEndpointSnitch with RackAwareStrategy (CASSANDRA-1429)
 * remove the remaining vestiges of the unfinished DatacenterShardStrategy 
   (replaced by NetworkTopologyStrategy in 0.7)
   

0.6.5
 * fix key ordering in range query results with RandomPartitioner
   and ConsistencyLevel > ONE (CASSANDRA-1145)
 * fix for range query starting with the wrong token range (CASSANDRA-1042)
 * page within a single row during hinted handoff (CASSANDRA-1327)
 * fix compilation on non-sun JDKs (CASSANDRA-1061)
 * remove String.trim() call on row keys in batch mutations (CASSANDRA-1235)
 * Log summary of dropped messages instead of spamming log (CASSANDRA-1284)
 * add dynamic endpoint snitch (CASSANDRA-981)
 * fix streaming for keyspaces with hyphens in their name (CASSANDRA-1377)
 * fix errors in hard-coded bloom filter optKPerBucket by computing it
   algorithmically (CASSANDRA-1220
 * remove message deserialization stage, and uncap read/write stages
   so slow reads/writes don't block gossip processing (CASSANDRA-1358)
 * add jmx port configuration to Debian package (CASSANDRA-1202)
 * use mlockall via JNA, if present, to prevent Linux from swapping
   out parts of the JVM (CASSANDRA-1214)


0.6.4
 * avoid queuing multiple hint deliveries for the same endpoint
   (CASSANDRA-1229)
 * better performance for and stricter checking of UTF8 column names
   (CASSANDRA-1232)
 * extend option to lower compaction priority to hinted handoff
   as well (CASSANDRA-1260)
 * log errors in gossip instead of re-throwing (CASSANDRA-1289)
 * avoid aborting commitlog replay prematurely if a flushed-but-
   not-removed commitlog segment is encountered (CASSANDRA-1297)
 * fix duplicate rows being read during mapreduce (CASSANDRA-1142)
 * failure detection wasn't closing command sockets (CASSANDRA-1221)
 * cassandra-cli.bat works on windows (CASSANDRA-1236)
 * pre-emptively drop requests that cannot be processed within RPCTimeout
   (CASSANDRA-685)
 * add ack to Binary write verb and update CassandraBulkLoader
   to wait for acks for each row (CASSANDRA-1093)
 * added describe_partitioner Thrift method (CASSANDRA-1047)
 * Hadoop jobs no longer require the Cassandra storage-conf.xml
   (CASSANDRA-1280, CASSANDRA-1047)
 * log thread pool stats when GC is excessive (CASSANDRA-1275)
 * remove gossip message size limit (CASSANDRA-1138)
 * parallelize local and remote reads during multiget, and respect snitch 
   when determining whether to do local read for CL.ONE (CASSANDRA-1317)
 * fix read repair to use requested consistency level on digest mismatch,
   rather than assuming QUORUM (CASSANDRA-1316)
 * process digest mismatch re-reads in parallel (CASSANDRA-1323)
 * switch hints CF comparator to BytesType (CASSANDRA-1274)


0.6.3
 * retry to make streaming connections up to 8 times. (CASSANDRA-1019)
 * reject describe_ring() calls on invalid keyspaces (CASSANDRA-1111)
 * fix cache size calculation for size of 100% (CASSANDRA-1129)
 * fix cache capacity only being recalculated once (CASSANDRA-1129)
 * remove hourly scan of all hints on the off chance that the gossiper
   missed a status change; instead, expose deliverHintsToEndpoint to JMX
   so it can be done manually, if necessary (CASSANDRA-1141)
 * don't reject reads at CL.ALL (CASSANDRA-1152)
 * reject deletions to supercolumns in CFs containing only standard
   columns (CASSANDRA-1139)
 * avoid preserving login information after client disconnects
   (CASSANDRA-1057)
 * prefer sun jdk to openjdk in debian init script (CASSANDRA-1174)
 * detect partioner config changes between restarts and fail fast 
   (CASSANDRA-1146)
 * use generation time to resolve node token reassignment disagreements
   (CASSANDRA-1118)
 * restructure the startup ordering of Gossiper and MessageService to avoid
   timing anomalies (CASSANDRA-1160)
 * detect incomplete commit log hearders (CASSANDRA-1119)
 * force anti-entropy service to stream files on the stream stage to avoid
   sending streams out of order (CASSANDRA-1169)
 * remove inactive stream managers after AES streams files (CASSANDRA-1169)
 * allow removing entire row through batch_mutate Deletion (CASSANDRA-1027)
 * add JMX metrics for row-level bloom filter false positives (CASSANDRA-1212)
 * added a redhat init script to contrib (CASSANDRA-1201)
 * use midpoint when bootstrapping a new machine into range with not
   much data yet instead of random token (CASSANDRA-1112)
 * kill server on OOM in executor stage as well as Thrift (CASSANDRA-1226)
 * remove opportunistic repairs, when two machines with overlapping replica
   responsibilities happen to finish major compactions of the same CF near
   the same time.  repairs are now fully manual (CASSANDRA-1190)
 * add ability to lower compaction priority (default is no change from 0.6.2)
   (CASSANDRA-1181)


0.6.2
 * fix contrib/word_count build. (CASSANDRA-992)
 * split CommitLogExecutorService into BatchCommitLogExecutorService and 
   PeriodicCommitLogExecutorService (CASSANDRA-1014)
 * add latency histograms to CFSMBean (CASSANDRA-1024)
 * make resolving timestamp ties deterministic by using value bytes
   as a tiebreaker (CASSANDRA-1039)
 * Add option to turn off Hinted Handoff (CASSANDRA-894)
 * fix windows startup (CASSANDRA-948)
 * make concurrent_reads, concurrent_writes configurable at runtime via JMX
   (CASSANDRA-1060)
 * disable GCInspector on non-Sun JVMs (CASSANDRA-1061)
 * fix tombstone handling in sstable rows with no other data (CASSANDRA-1063)
 * fix size of row in spanned index entries (CASSANDRA-1056)
 * install json2sstable, sstable2json, and sstablekeys to Debian package
 * StreamingService.StreamDestinations wouldn't empty itself after streaming
   finished (CASSANDRA-1076)
 * added Collections.shuffle(splits) before returning the splits in 
   ColumnFamilyInputFormat (CASSANDRA-1096)
 * do not recalculate cache capacity post-compaction if it's been manually 
   modified (CASSANDRA-1079)
 * better defaults for flush sorter + writer executor queue sizes
   (CASSANDRA-1100)
 * windows scripts for SSTableImport/Export (CASSANDRA-1051)
 * windows script for nodetool (CASSANDRA-1113)
 * expose PhiConvictThreshold (CASSANDRA-1053)
 * make repair of RF==1 a no-op (CASSANDRA-1090)
 * improve default JVM GC options (CASSANDRA-1014)
 * fix SlicePredicate serialization inside Hadoop jobs (CASSANDRA-1049)
 * close Thrift sockets in Hadoop ColumnFamilyRecordReader (CASSANDRA-1081)


0.6.1
 * fix NPE in sstable2json when no excluded keys are given (CASSANDRA-934)
 * keep the replica set constant throughout the read repair process
   (CASSANDRA-937)
 * allow querying getAllRanges with empty token list (CASSANDRA-933)
 * fix command line arguments inversion in clustertool (CASSANDRA-942)
 * fix race condition that could trigger a false-positive assertion
   during post-flush discard of old commitlog segments (CASSANDRA-936)
 * fix neighbor calculation for anti-entropy repair (CASSANDRA-924)
 * perform repair even for small entropy differences (CASSANDRA-924)
 * Use hostnames in CFInputFormat to allow Hadoop's naive string-based
   locality comparisons to work (CASSANDRA-955)
 * cache read-only BufferedRandomAccessFile length to avoid
   3 system calls per invocation (CASSANDRA-950)
 * nodes with IPv6 (and no IPv4) addresses could not join cluster
   (CASSANDRA-969)
 * Retrieve the correct number of undeleted columns, if any, from
   a supercolumn in a row that had been deleted previously (CASSANDRA-920)
 * fix index scans that cross the 2GB mmap boundaries for both mmap
   and standard i/o modes (CASSANDRA-866)
 * expose drain via nodetool (CASSANDRA-978)


0.6.0-RC1
 * JMX drain to flush memtables and run through commit log (CASSANDRA-880)
 * Bootstrapping can skip ranges under the right conditions (CASSANDRA-902)
 * fix merging row versions in range_slice for CL > ONE (CASSANDRA-884)
 * default write ConsistencyLeven chaned from ZERO to ONE
 * fix for index entries spanning mmap buffer boundaries (CASSANDRA-857)
 * use lexical comparison if time part of TimeUUIDs are the same 
   (CASSANDRA-907)
 * bound read, mutation, and response stages to fix possible OOM
   during log replay (CASSANDRA-885)
 * Use microseconds-since-epoch (UTC) in cli, instead of milliseconds
 * Treat batch_mutate Deletion with null supercolumn as "apply this predicate 
   to top level supercolumns" (CASSANDRA-834)
 * Streaming destination nodes do not update their JMX status (CASSANDRA-916)
 * Fix internal RPC timeout calculation (CASSANDRA-911)
 * Added Pig loadfunc to contrib/pig (CASSANDRA-910)


0.6.0-beta3
 * fix compaction bucketing bug (CASSANDRA-814)
 * update windows batch file (CASSANDRA-824)
 * deprecate KeysCachedFraction configuration directive in favor
   of KeysCached; move to unified-per-CF key cache (CASSANDRA-801)
 * add invalidateRowCache to ColumnFamilyStoreMBean (CASSANDRA-761)
 * send Handoff hints to natural locations to reduce load on
   remaining nodes in a failure scenario (CASSANDRA-822)
 * Add RowWarningThresholdInMB configuration option to warn before very 
   large rows get big enough to threaten node stability, and -x option to
   be able to remove them with sstable2json if the warning is unheeded
   until it's too late (CASSANDRA-843)
 * Add logging of GC activity (CASSANDRA-813)
 * fix ConcurrentModificationException in commitlog discard (CASSANDRA-853)
 * Fix hardcoded row count in Hadoop RecordReader (CASSANDRA-837)
 * Add a jmx status to the streaming service and change several DEBUG
   messages to INFO (CASSANDRA-845)
 * fix classpath in cassandra-cli.bat for Windows (CASSANDRA-858)
 * allow re-specifying host, port to cassandra-cli if invalid ones
   are first tried (CASSANDRA-867)
 * fix race condition handling rpc timeout in the coordinator
   (CASSANDRA-864)
 * Remove CalloutLocation and StagingFileDirectory from storage-conf files 
   since those settings are no longer used (CASSANDRA-878)
 * Parse a long from RowWarningThresholdInMB instead of an int (CASSANDRA-882)
 * Remove obsolete ControlPort code from DatabaseDescriptor (CASSANDRA-886)
 * move skipBytes side effect out of assert (CASSANDRA-899)
 * add "double getLoad" to StorageServiceMBean (CASSANDRA-898)
 * track row stats per CF at compaction time (CASSANDRA-870)
 * disallow CommitLogDirectory matching a DataFileDirectory (CASSANDRA-888)
 * default key cache size is 200k entries, changed from 10% (CASSANDRA-863)
 * add -Dcassandra-foreground=yes to cassandra.bat
 * exit if cluster name is changed unexpectedly (CASSANDRA-769)


0.6.0-beta1/beta2
 * add batch_mutate thrift command, deprecating batch_insert (CASSANDRA-336)
 * remove get_key_range Thrift API, deprecated in 0.5 (CASSANDRA-710)
 * add optional login() Thrift call for authentication (CASSANDRA-547)
 * support fat clients using gossiper and StorageProxy to perform
   replication in-process [jvm-only] (CASSANDRA-535)
 * support mmapped I/O for reads, on by default on 64bit JVMs 
   (CASSANDRA-408, CASSANDRA-669)
 * improve insert concurrency, particularly during Hinted Handoff
   (CASSANDRA-658)
 * faster network code (CASSANDRA-675)
 * stress.py moved to contrib (CASSANDRA-635)
 * row caching [must be explicitly enabled per-CF in config] (CASSANDRA-678)
 * present a useful measure of compaction progress in JMX (CASSANDRA-599)
 * add bin/sstablekeys (CASSNADRA-679)
 * add ConsistencyLevel.ANY (CASSANDRA-687)
 * make removetoken remove nodes from gossip entirely (CASSANDRA-644)
 * add ability to set cache sizes at runtime (CASSANDRA-708)
 * report latency and cache hit rate statistics with lifetime totals
   instead of average over the last minute (CASSANDRA-702)
 * support get_range_slice for RandomPartitioner (CASSANDRA-745)
 * per-keyspace replication factory and replication strategy (CASSANDRA-620)
 * track latency in microseconds (CASSANDRA-733)
 * add describe_ Thrift methods, deprecating get_string_property and 
   get_string_list_property
 * jmx interface for tracking operation mode and streams in general.
   (CASSANDRA-709)
 * keep memtables in sorted order to improve range query performance
   (CASSANDRA-799)
 * use while loop instead of recursion when trimming sstables compaction list 
   to avoid blowing stack in pathological cases (CASSANDRA-804)
 * basic Hadoop map/reduce support (CASSANDRA-342)


0.5.1
 * ensure all files for an sstable are streamed to the same directory.
   (CASSANDRA-716)
 * more accurate load estimate for bootstrapping (CASSANDRA-762)
 * tolerate dead or unavailable bootstrap target on write (CASSANDRA-731)
 * allow larger numbers of keys (> 140M) in a sstable bloom filter
   (CASSANDRA-790)
 * include jvm argument improvements from CASSANDRA-504 in debian package
 * change streaming chunk size to 32MB to accomodate Windows XP limitations
   (was 64MB) (CASSANDRA-795)
 * fix get_range_slice returning results in the wrong order (CASSANDRA-781)
 

0.5.0 final
 * avoid attempting to delete temporary bootstrap files twice (CASSANDRA-681)
 * fix bogus NaN in nodeprobe cfstats output (CASSANDRA-646)
 * provide a policy for dealing with single thread executors w/ a full queue
   (CASSANDRA-694)
 * optimize inner read in MessagingService, vastly improving multiple-node
   performance (CASSANDRA-675)
 * wait for table flush before streaming data back to a bootstrapping node.
   (CASSANDRA-696)
 * keep track of bootstrapping sources by table so that bootstrapping doesn't 
   give the indication of finishing early (CASSANDRA-673)


0.5.0 RC3
 * commit the correct version of the patch for CASSANDRA-663


0.5.0 RC2 (unreleased)
 * fix bugs in converting get_range_slice results to Thrift 
   (CASSANDRA-647, CASSANDRA-649)
 * expose java.util.concurrent.TimeoutException in StorageProxy methods
   (CASSANDRA-600)
 * TcpConnectionManager was holding on to disconnected connections, 
   giving the false indication they were being used. (CASSANDRA-651)
 * Remove duplicated write. (CASSANDRA-662)
 * Abort bootstrap if IP is already in the token ring (CASSANDRA-663)
 * increase default commitlog sync period, and wait for last sync to 
   finish before submitting another (CASSANDRA-668)


0.5.0 RC1
 * Fix potential NPE in get_range_slice (CASSANDRA-623)
 * add CRC32 to commitlog entries (CASSANDRA-605)
 * fix data streaming on windows (CASSANDRA-630)
 * GC compacted sstables after cleanup and compaction (CASSANDRA-621)
 * Speed up anti-entropy validation (CASSANDRA-629)
 * Fix anti-entropy assertion error (CASSANDRA-639)
 * Fix pending range conflicts when bootstapping or moving
   multiple nodes at once (CASSANDRA-603)
 * Handle obsolete gossip related to node movement in the case where
   one or more nodes is down when the movement occurs (CASSANDRA-572)
 * Include dead nodes in gossip to avoid a variety of problems
   and fix HH to removed nodes (CASSANDRA-634)
 * return an InvalidRequestException for mal-formed SlicePredicates
   (CASSANDRA-643)
 * fix bug determining closest neighbor for use in multiple datacenters
   (CASSANDRA-648)
 * Vast improvements in anticompaction speed (CASSANDRA-607)
 * Speed up log replay and writes by avoiding redundant serializations
   (CASSANDRA-652)


0.5.0 beta 2
 * Bootstrap improvements (several tickets)
 * add nodeprobe repair anti-entropy feature (CASSANDRA-193, CASSANDRA-520)
 * fix possibility of partition when many nodes restart at once
   in clusters with multiple seeds (CASSANDRA-150)
 * fix NPE in get_range_slice when no data is found (CASSANDRA-578)
 * fix potential NPE in hinted handoff (CASSANDRA-585)
 * fix cleanup of local "system" keyspace (CASSANDRA-576)
 * improve computation of cluster load balance (CASSANDRA-554)
 * added super column read/write, column count, and column/row delete to
   cassandra-cli (CASSANDRA-567, CASSANDRA-594)
 * fix returning live subcolumns of deleted supercolumns (CASSANDRA-583)
 * respect JAVA_HOME in bin/ scripts (several tickets)
 * add StorageService.initClient for fat clients on the JVM (CASSANDRA-535)
   (see contrib/client_only for an example of use)
 * make consistency_level functional in get_range_slice (CASSANDRA-568)
 * optimize key deserialization for RandomPartitioner (CASSANDRA-581)
 * avoid GCing tombstones except on major compaction (CASSANDRA-604)
 * increase failure conviction threshold, resulting in less nodes
   incorrectly (and temporarily) marked as down (CASSANDRA-610)
 * respect memtable thresholds during log replay (CASSANDRA-609)
 * support ConsistencyLevel.ALL on read (CASSANDRA-584)
 * add nodeprobe removetoken command (CASSANDRA-564)


0.5.0 beta
 * Allow multiple simultaneous flushes, improving flush throughput 
   on multicore systems (CASSANDRA-401)
 * Split up locks to improve write and read throughput on multicore systems
   (CASSANDRA-444, CASSANDRA-414)
 * More efficient use of memory during compaction (CASSANDRA-436)
 * autobootstrap option: when enabled, all non-seed nodes will attempt
   to bootstrap when started, until bootstrap successfully
   completes. -b option is removed.  (CASSANDRA-438)
 * Unless a token is manually specified in the configuration xml,
   a bootstraping node will use a token that gives it half the
   keys from the most-heavily-loaded node in the cluster,
   instead of generating a random token. 
   (CASSANDRA-385, CASSANDRA-517)
 * Miscellaneous bootstrap fixes (several tickets)
 * Ability to change a node's token even after it has data on it
   (CASSANDRA-541)
 * Ability to decommission a live node from the ring (CASSANDRA-435)
 * Semi-automatic loadbalancing via nodeprobe (CASSANDRA-192)
 * Add ability to set compaction thresholds at runtime via
   JMX / nodeprobe.  (CASSANDRA-465)
 * Add "comment" field to ColumnFamily definition. (CASSANDRA-481)
 * Additional JMX metrics (CASSANDRA-482)
 * JSON based export and import tools (several tickets)
 * Hinted Handoff fixes (several tickets)
 * Add key cache to improve read performance (CASSANDRA-423)
 * Simplified construction of custom ReplicationStrategy classes
   (CASSANDRA-497)
 * Graphical application (Swing) for ring integrity verification and 
   visualization was added to contrib (CASSANDRA-252)
 * Add DCQUORUM, DCQUORUMSYNC consistency levels and corresponding
   ReplicationStrategy / EndpointSnitch classes.  Experimental.
   (CASSANDRA-492)
 * Web client interface added to contrib (CASSANDRA-457)
 * More-efficient flush for Random, CollatedOPP partitioners 
   for normal writes (CASSANDRA-446) and bulk load (CASSANDRA-420)
 * Add MemtableFlushAfterMinutes, a global replacement for the old 
   per-CF FlushPeriodInMinutes setting (CASSANDRA-463)
 * optimizations to slice reading (CASSANDRA-350) and supercolumn
   queries (CASSANDRA-510)
 * force binding to given listenaddress for nodes with multiple
   interfaces (CASSANDRA-546)
 * stress.py benchmarking tool improvements (several tickets)
 * optimized replica placement code (CASSANDRA-525)
 * faster log replay on restart (CASSANDRA-539, CASSANDRA-540)
 * optimized local-node writes (CASSANDRA-558)
 * added get_range_slice, deprecating get_key_range (CASSANDRA-344)
 * expose TimedOutException to thrift (CASSANDRA-563)
 

0.4.2
 * Add validation disallowing null keys (CASSANDRA-486)
 * Fix race conditions in TCPConnectionManager (CASSANDRA-487)
 * Fix using non-utf8-aware comparison as a sanity check.
   (CASSANDRA-493)
 * Improve default garbage collector options (CASSANDRA-504)
 * Add "nodeprobe flush" (CASSANDRA-505)
 * remove NotFoundException from get_slice throws list (CASSANDRA-518)
 * fix get (not get_slice) of entire supercolumn (CASSANDRA-508)
 * fix null token during bootstrap (CASSANDRA-501)


0.4.1
 * Fix FlushPeriod columnfamily configuration regression
   (CASSANDRA-455)
 * Fix long column name support (CASSANDRA-460)
 * Fix for serializing a row that only contains tombstones
   (CASSANDRA-458)
 * Fix for discarding unneeded commitlog segments (CASSANDRA-459)
 * Add SnapshotBeforeCompaction configuration option (CASSANDRA-426)
 * Fix compaction abort under insufficient disk space (CASSANDRA-473)
 * Fix reading subcolumn slice from tombstoned CF (CASSANDRA-484)
 * Fix race condition in RVH causing occasional NPE (CASSANDRA-478)


0.4.0
 * fix get_key_range problems when a node is down (CASSANDRA-440)
   and add UnavailableException to more Thrift methods
 * Add example EndPointSnitch contrib code (several tickets)


0.4.0 RC2
 * fix SSTable generation clash during compaction (CASSANDRA-418)
 * reject method calls with null parameters (CASSANDRA-308)
 * properly order ranges in nodeprobe output (CASSANDRA-421)
 * fix logging of certain errors on executor threads (CASSANDRA-425)


0.4.0 RC1
 * Bootstrap feature is live; use -b on startup (several tickets)
 * Added multiget api (CASSANDRA-70)
 * fix Deadlock with SelectorManager.doProcess and TcpConnection.write
   (CASSANDRA-392)
 * remove key cache b/c of concurrency bugs in third-party
   CLHM library (CASSANDRA-405)
 * update non-major compaction logic to use two threshold values
   (CASSANDRA-407)
 * add periodic / batch commitlog sync modes (several tickets)
 * inline BatchMutation into batch_insert params (CASSANDRA-403)
 * allow setting the logging level at runtime via mbean (CASSANDRA-402)
 * change default comparator to BytesType (CASSANDRA-400)
 * add forwards-compatible ConsistencyLevel parameter to get_key_range
   (CASSANDRA-322)
 * r/m special case of blocking for local destination when writing with 
   ConsistencyLevel.ZERO (CASSANDRA-399)
 * Fixes to make BinaryMemtable [bulk load interface] useful (CASSANDRA-337);
   see contrib/bmt_example for an example of using it.
 * More JMX properties added (several tickets)
 * Thrift changes (several tickets)
    - Merged _super get methods with the normal ones; return values
      are now of ColumnOrSuperColumn.
    - Similarly, merged batch_insert_super into batch_insert.



0.4.0 beta
 * On-disk data format has changed to allow billions of keys/rows per
   node instead of only millions
 * Multi-keyspace support
 * Scan all sstables for all queries to avoid situations where
   different types of operation on the same ColumnFamily could
   disagree on what data was present
 * Snapshot support via JMX
 * Thrift API has changed a _lot_:
    - removed time-sorted CFs; instead, user-defined comparators
      may be defined on the column names, which are now byte arrays.
      Default comparators are provided for UTF8, Bytes, Ascii, Long (i64),
      and UUID types.
    - removed colon-delimited strings in thrift api in favor of explicit
      structs such as ColumnPath, ColumnParent, etc.  Also normalized
      thrift struct and argument naming.
    - Added columnFamily argument to get_key_range.
    - Change signature of get_slice to accept starting and ending
      columns as well as an offset.  (This allows use of indexes.)
      Added "ascending" flag to allow reasonably-efficient reverse
      scans as well.  Removed get_slice_by_range as redundant.
    - get_key_range operates on one CF at a time
    - changed `block` boolean on insert methods to ConsistencyLevel enum,
      with options of NONE, ONE, QUORUM, and ALL.
    - added similar consistency_level parameter to read methods
    - column-name-set slice with no names given now returns zero columns
      instead of all of them.  ("all" can run your server out of memory.
      use a range-based slice with a high max column count instead.)
 * Removed the web interface. Node information can now be obtained by 
   using the newly introduced nodeprobe utility.
 * More JMX stats
 * Remove magic values from internals (e.g. special key to indicate
   when to flush memtables)
 * Rename configuration "table" to "keyspace"
 * Moved to crash-only design; no more shutdown (just kill the process)
 * Lots of bug fixes

Full list of issues resolved in 0.4 is at https://issues.apache.org/jira/secure/IssueNavigator.jspa?reset=true&&pid=12310865&fixfor=12313862&resolution=1&sorter/field=issuekey&sorter/order=DESC


0.3.0 RC3
 * Fix potential deadlock under load in TCPConnection.
   (CASSANDRA-220)


0.3.0 RC2
 * Fix possible data loss when server is stopped after replaying
   log but before new inserts force memtable flush.
   (CASSANDRA-204)
 * Added BUGS file


0.3.0 RC1
 * Range queries on keys, including user-defined key collation
 * Remove support
 * Workarounds for a weird bug in JDK select/register that seems
   particularly common on VM environments. Cassandra should deploy
   fine on EC2 now
 * Much improved infrastructure: the beginnings of a decent test suite
   ("ant test" for unit tests; "nosetests" for system tests), code
   coverage reporting, etc.
 * Expanded node status reporting via JMX
 * Improved error reporting/logging on both server and client
 * Reduced memory footprint in default configuration
 * Combined blocking and non-blocking versions of insert APIs
 * Added FlushPeriodInMinutes configuration parameter to force
   flushing of infrequently-updated ColumnFamilies<|MERGE_RESOLUTION|>--- conflicted
+++ resolved
@@ -1,9 +1,6 @@
 3.0
-<<<<<<< HEAD
  * Implement proper sandboxing for UDFs (CASSANDRA-9402)
-=======
  * Simplify (and unify) cleanup of compaction leftovers (CASSANDRA-7066)
->>>>>>> Introduce safer durable sstable membership management
  * Allow extra schema definitions in cassandra-stress yaml (CASSANDRA-9850)
  * Metrics should use up to date nomenclature (CASSANDRA-9448)
  * Change CREATE/ALTER TABLE syntax for compression (CASSANDRA-8384)
@@ -30,6 +27,8 @@
  * UDF / UDA execution time in trace (CASSANDRA-9723)
  * Remove repair snapshot leftover on startup (CASSANDRA-7357)
  * Use random nodes for batch log when only 2 racks (CASSANDRA-8735)
+Merged from 2.1:
+ * Add consistency level to tracing ouput (CASSANDRA-9827)
 Merged from 2.0:
  * Log when messages are dropped due to cross_node_timeout (CASSANDRA-9793)
 
