--- conflicted
+++ resolved
@@ -23,6 +23,9 @@
 import java.net.InetAddress;
 import java.util.*;
 
+import com.google.common.collect.HashMultimap;
+import com.google.common.collect.Multimap;
+
 import org.apache.cassandra.config.CFMetaData;
 import org.apache.cassandra.config.Config;
 import org.apache.cassandra.config.DatabaseDescriptor;
@@ -47,6 +50,9 @@
     private final OutputHandler outputHandler;
     private final Set<InetAddress> failedHosts = new HashSet<>();
 
+    private final List<SSTableReader> sstables = new ArrayList<SSTableReader>();
+    private final Multimap<InetAddress, StreamSession.SSTableStreamingSections> streamingDetails = HashMultimap.create();
+
     static
     {
         Config.setClientMode(true);
@@ -60,9 +66,9 @@
         this.outputHandler = outputHandler;
     }
 
-    protected Collection<SSTableReader> openSSTables()
-    {
-        final List<SSTableReader> sstables = new LinkedList<SSTableReader>();
+    protected Collection<SSTableReader> openSSTables(final Map<InetAddress, Collection<Range<Token>>> ranges)
+    {
+        outputHandler.output("Opening sstables and calculating sections to stream");
 
         directory.list(new FilenameFilter()
         {
@@ -91,6 +97,8 @@
                 Set<Component> components = new HashSet<Component>();
                 components.add(Component.DATA);
                 components.add(Component.PRIMARY_INDEX);
+                if (new File(desc.filenameFor(Component.SUMMARY)).exists())
+                    components.add(Component.SUMMARY);
                 if (new File(desc.filenameFor(Component.COMPRESSION_INFO)).exists())
                     components.add(Component.COMPRESSION_INFO);
                 if (new File(desc.filenameFor(Component.STATS)).exists())
@@ -98,11 +106,28 @@
 
                 try
                 {
-<<<<<<< HEAD
-                    sstables.add(SSTableReader.open(desc, components, metadata, client.getPartitioner()));
-=======
-                    sstables.add(SSTableReader.openForBatch(desc, components, client.getPartitioner()));
->>>>>>> 2188d647
+                    // To conserve heap space, open SSTableReaders without bloom filters and discard
+                    // the index summary after calculating the file sections to stream and the estimated
+                    // number of keys for each endpoint. See CASSANDRA-5555 for details.
+                    SSTableReader sstable = SSTableReader.openForBatch(desc, components, metadata, client.getPartitioner());
+                    sstables.add(sstable);
+
+                    // calculate the sstable sections to stream as well as the estimated number of
+                    // keys per host
+                    for (Map.Entry<InetAddress, Collection<Range<Token>>> entry : ranges.entrySet())
+                    {
+                        InetAddress endpoint = entry.getKey();
+                        Collection<Range<Token>> tokenRanges = entry.getValue();
+
+                        List<Pair<Long, Long>> sstableSections = sstable.getPositionsForRanges(tokenRanges);
+                        long estimatedKeys = sstable.estimatedKeysForRanges(tokenRanges);
+
+                        StreamSession.SSTableStreamingSections details = new StreamSession.SSTableStreamingSections(sstable, sstableSections, estimatedKeys);
+                        streamingDetails.put(endpoint, details);
+                    }
+
+                    // to conserve heap space when bulk loading
+                    sstable.releaseSummary();
                 }
                 catch (IOException e)
                 {
@@ -122,15 +147,18 @@
     public StreamResultFuture stream(Set<InetAddress> toIgnore)
     {
         client.init(keyspace);
+        outputHandler.output("Established connection to initial hosts");
 
         StreamPlan plan = new StreamPlan("Bulk Load");
-        Collection<SSTableReader> sstables = openSSTables();
+
+        Map<InetAddress, Collection<Range<Token>>> endpointToRanges = client.getEndpointToRangesMap();
+        openSSTables(endpointToRanges);
         if (sstables.isEmpty())
         {
             // return empty result
             return plan.execute();
         }
-        Map<InetAddress, Collection<Range<Token>>> endpointToRanges = client.getEndpointToRangesMap();
+
         outputHandler.output(String.format("Streaming relevant part of %sto %s", names(sstables), endpointToRanges.keySet()));
 
         for (Map.Entry<InetAddress, Collection<Range<Token>>> entry : endpointToRanges.entrySet())
@@ -138,10 +166,14 @@
             InetAddress remote = entry.getKey();
             if (toIgnore.contains(remote))
                 continue;
-            Collection<Range<Token>> ranges = entry.getValue();
+
+            Collection<StreamSession.SSTableStreamingSections> endpointDetails = streamingDetails.get(remote);
+
             // transferSSTables assumes references have been acquired
-            SSTableReader.acquireReferences(sstables);
-            plan.transferFiles(remote, ranges, sstables);
+            for (StreamSession.SSTableStreamingSections details : endpointDetails)
+                details.sstable.acquireReference();
+
+            plan.transferFiles(remote, streamingDetails.get(remote));
         }
         StreamResultFuture bulkResult = plan.execute();
         bulkResult.addEventListener(this);
