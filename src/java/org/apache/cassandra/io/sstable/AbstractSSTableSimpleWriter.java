/*
 * Licensed to the Apache Software Foundation (ASF) under one
 * or more contributor license agreements.  See the NOTICE file
 * distributed with this work for additional information
 * regarding copyright ownership.  The ASF licenses this file
 * to you under the Apache License, Version 2.0 (the
 * "License"); you may not use this file except in compliance
 * with the License.  You may obtain a copy of the License at
 *
 *     http://www.apache.org/licenses/LICENSE-2.0
 *
 * Unless required by applicable law or agreed to in writing, software
 * distributed under the License is distributed on an "AS IS" BASIS,
 * WITHOUT WARRANTIES OR CONDITIONS OF ANY KIND, either express or implied.
 * See the License for the specific language governing permissions and
 * limitations under the License.
 */
package org.apache.cassandra.io.sstable;

import java.io.Closeable;
import java.io.File;
import java.io.FilenameFilter;
import java.io.IOException;
import java.nio.ByteBuffer;
import java.util.HashSet;
import java.util.Set;
import java.util.concurrent.atomic.AtomicInteger;

import org.apache.cassandra.config.CFMetaData;
import org.apache.cassandra.config.DatabaseDescriptor;
import org.apache.cassandra.db.*;
import org.apache.cassandra.db.context.CounterContext;
import org.apache.cassandra.dht.IPartitioner;
import org.apache.cassandra.io.sstable.metadata.MetadataCollector;
import org.apache.cassandra.service.ActiveRepairService;
import org.apache.cassandra.utils.CounterId;
import org.apache.cassandra.utils.Pair;

public abstract class AbstractSSTableSimpleWriter implements Closeable
{
    protected final File directory;
    protected final CFMetaData metadata;
    protected DecoratedKey currentKey;
    protected ColumnFamily columnFamily;
    protected ByteBuffer currentSuperColumn;
    protected final CounterId counterid = CounterId.generate();
    protected static AtomicInteger generation = new AtomicInteger(0);

    public AbstractSSTableSimpleWriter(File directory, CFMetaData metadata, IPartitioner partitioner)
    {
        this.metadata = metadata;
        this.directory = directory;
        DatabaseDescriptor.setPartitioner(partitioner);
    }

    protected SSTableWriter getWriter()
    {
        return new SSTableWriter(
            makeFilename(directory, metadata.ksName, metadata.cfName),
            0, // We don't care about the bloom filter
            ActiveRepairService.UNREPAIRED_SSTABLE,
            metadata,
            DatabaseDescriptor.getPartitioner(),
            new MetadataCollector(metadata.comparator));
    }

    // find available generation and pick up filename from that
    protected static String makeFilename(File directory, final String keyspace, final String columnFamily)
    {
        final Set<Descriptor> existing = new HashSet<Descriptor>();
        directory.list(new FilenameFilter()
        {
            public boolean accept(File dir, String name)
            {
                Pair<Descriptor, Component> p = SSTable.tryComponentFromFilename(dir, name);
                Descriptor desc = p == null ? null : p.left;
                if (desc == null)
                    return false;

                if (desc.cfname.equals(columnFamily))
                    existing.add(desc);

                return false;
            }
        });
        int maxGen = generation.getAndIncrement();
        for (Descriptor desc : existing)
<<<<<<< HEAD
        {
            while (desc.generation > maxGen)
            {
                maxGen = generation.getAndIncrement();
            }
        }

        return new Descriptor(directory, keyspace, columnFamily, maxGen + 1, true).filenameFor(Component.DATA);
=======
            maxGen = Math.max(maxGen, desc.generation);
        return new Descriptor(directory, keyspace, columnFamily, maxGen + 1, Descriptor.Type.TEMP).filenameFor(Component.DATA);
>>>>>>> 1467118f
    }

    /**
     * Start a new row whose key is {@code key}.
     * @param key the row key
     */
    public void newRow(ByteBuffer key) throws IOException
    {
        if (currentKey != null && !columnFamily.isEmpty())
            writeRow(currentKey, columnFamily);

        currentKey = DatabaseDescriptor.getPartitioner().decorateKey(key);
        columnFamily = getColumnFamily();
    }

    /**
     * Start a new super column with name {@code name}.
     * @param name the name for the super column
     */
    public void newSuperColumn(ByteBuffer name)
    {
        if (!columnFamily.metadata().isSuper())
            throw new IllegalStateException("Cannot add a super column to a standard column family");

        currentSuperColumn = name;
    }

    protected void addColumn(Cell cell) throws IOException
    {
        if (columnFamily.metadata().isSuper())
        {
            if (currentSuperColumn == null)
                throw new IllegalStateException("Trying to add a cell to a super column family, but no super cell has been started.");

            cell = cell.withUpdatedName(columnFamily.getComparator().makeCellName(currentSuperColumn, cell.name().toByteBuffer()));
        }
        columnFamily.addColumn(cell);
    }

    /**
     * Insert a new "regular" column to the current row (and super column if applicable).
     * @param name the column name
     * @param value the column value
     * @param timestamp the column timestamp
     */
    public void addColumn(ByteBuffer name, ByteBuffer value, long timestamp) throws IOException
    {
        addColumn(new BufferCell(metadata.comparator.cellFromByteBuffer(name), value, timestamp));
    }

    /**
     * Insert a new expiring column to the current row (and super column if applicable).
     * @param name the column name
     * @param value the column value
     * @param timestamp the column timestamp
     * @param ttl the column time to live in seconds
     * @param expirationTimestampMS the local expiration timestamp in milliseconds. This is the server time timestamp used for actually
     * expiring the column, and as a consequence should be synchronized with the cassandra servers time. If {@code timestamp} represents
     * the insertion time in microseconds (which is not required), this should be {@code (timestamp / 1000) + (ttl * 1000)}.
     */
    public void addExpiringColumn(ByteBuffer name, ByteBuffer value, long timestamp, int ttl, long expirationTimestampMS) throws IOException
    {
        addColumn(new BufferExpiringCell(metadata.comparator.cellFromByteBuffer(name), value, timestamp, ttl, (int)(expirationTimestampMS / 1000)));
    }

    /**
     * Insert a new counter column to the current row (and super column if applicable).
     * @param name the column name
     * @param value the value of the counter
     */
    public void addCounterColumn(ByteBuffer name, long value) throws IOException
    {
        addColumn(new BufferCounterCell(metadata.comparator.cellFromByteBuffer(name),
                                        CounterContext.instance().createGlobal(counterid, 1L, value),
                                        System.currentTimeMillis()));
    }

    /**
     * Package protected for use by AbstractCQLSSTableWriter.
     * Not meant to be exposed publicly.
     */
    ColumnFamily currentColumnFamily()
    {
        return columnFamily;
    }

    /**
     * Package protected for use by AbstractCQLSSTableWriter.
     * Not meant to be exposed publicly.
     */
    DecoratedKey currentKey()
    {
        return currentKey;
    }

    protected abstract void writeRow(DecoratedKey key, ColumnFamily columnFamily) throws IOException;

    protected abstract ColumnFamily getColumnFamily() throws IOException;
}<|MERGE_RESOLUTION|>--- conflicted
+++ resolved
@@ -85,7 +85,6 @@
         });
         int maxGen = generation.getAndIncrement();
         for (Descriptor desc : existing)
-<<<<<<< HEAD
         {
             while (desc.generation > maxGen)
             {
@@ -94,10 +93,6 @@
         }
 
         return new Descriptor(directory, keyspace, columnFamily, maxGen + 1, true).filenameFor(Component.DATA);
-=======
-            maxGen = Math.max(maxGen, desc.generation);
-        return new Descriptor(directory, keyspace, columnFamily, maxGen + 1, Descriptor.Type.TEMP).filenameFor(Component.DATA);
->>>>>>> 1467118f
     }
 
     /**
