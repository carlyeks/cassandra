/*
 * Licensed to the Apache Software Foundation (ASF) under one
 * or more contributor license agreements.  See the NOTICE file
 * distributed with this work for additional information
 * regarding copyright ownership.  The ASF licenses this file
 * to you under the Apache License, Version 2.0 (the
 * "License"); you may not use this file except in compliance
 * with the License.  You may obtain a copy of the License at
 *
 *     http://www.apache.org/licenses/LICENSE-2.0
 *
 * Unless required by applicable law or agreed to in writing, software
 * distributed under the License is distributed on an "AS IS" BASIS,
 * WITHOUT WARRANTIES OR CONDITIONS OF ANY KIND, either express or implied.
 * See the License for the specific language governing permissions and
 * limitations under the License.
 */
package org.apache.cassandra.cql3.statements;

import java.nio.ByteBuffer;
import java.util.*;

import com.google.common.base.Objects;
import com.google.common.base.Predicate;
import com.google.common.collect.Iterables;
import org.slf4j.Logger;
import org.slf4j.LoggerFactory;

import org.apache.cassandra.auth.Permission;
import org.apache.cassandra.config.CFMetaData;
import org.apache.cassandra.config.ColumnDefinition;
import org.apache.cassandra.cql3.*;
import org.apache.cassandra.cql3.functions.Function;
import org.apache.cassandra.cql3.restrictions.StatementRestrictions;
import org.apache.cassandra.cql3.selection.RawSelector;
import org.apache.cassandra.cql3.selection.Selection;
import org.apache.cassandra.db.*;
import org.apache.cassandra.db.rows.*;
import org.apache.cassandra.db.partitions.*;
import org.apache.cassandra.db.filter.*;
import org.apache.cassandra.db.index.SecondaryIndexManager;
import org.apache.cassandra.db.marshal.CollectionType;
import org.apache.cassandra.db.marshal.CompositeType;
import org.apache.cassandra.db.marshal.Int32Type;
import org.apache.cassandra.dht.AbstractBounds;
import org.apache.cassandra.exceptions.*;
import org.apache.cassandra.serializers.MarshalException;
import org.apache.cassandra.service.*;
import org.apache.cassandra.service.pager.QueryPager;
import org.apache.cassandra.service.pager.PagingState;
import org.apache.cassandra.thrift.ThriftValidation;
import org.apache.cassandra.transport.messages.ResultMessage;
import org.apache.cassandra.utils.ByteBufferUtil;
import org.apache.cassandra.utils.FBUtilities;

import static org.apache.cassandra.cql3.statements.RequestValidations.checkFalse;
import static org.apache.cassandra.cql3.statements.RequestValidations.checkNotNull;
import static org.apache.cassandra.cql3.statements.RequestValidations.checkTrue;
import static org.apache.cassandra.cql3.statements.RequestValidations.invalidRequest;
import static org.apache.cassandra.utils.ByteBufferUtil.UNSET_BYTE_BUFFER;

/**
 * Encapsulates a completely parsed SELECT query, including the target
 * column family, expression, result count, and ordering clause.
 *
 * A number of public methods here are only used internally. However,
 * many of these are made accessible for the benefit of custom
 * QueryHandler implementations, so before reducing their accessibility
 * due consideration should be given.
 */
public class SelectStatement implements CQLStatement
{
    private static final Logger logger = LoggerFactory.getLogger(SelectStatement.class);

    private static final int DEFAULT_COUNT_PAGE_SIZE = 10000;

    private final int boundTerms;
    public final CFMetaData cfm;
    public final Parameters parameters;
    private final Selection selection;
    private final Term limit;

    private final StatementRestrictions restrictions;

    private final boolean isReversed;

    /**
     * The comparator used to orders results when multiple keys are selected (using IN).
     */
    private final Comparator<List<ByteBuffer>> orderingComparator;

    private final ColumnFilter queriedColumns;

    // Used by forSelection below
    private static final Parameters defaultParameters = new Parameters(Collections.<ColumnIdentifier.Raw, Boolean>emptyMap(), false, false, false);

    public SelectStatement(CFMetaData cfm,
                           int boundTerms,
                           Parameters parameters,
                           Selection selection,
                           StatementRestrictions restrictions,
                           boolean isReversed,
                           Comparator<List<ByteBuffer>> orderingComparator,
                           Term limit)
    {
        this.cfm = cfm;
        this.boundTerms = boundTerms;
        this.selection = selection;
        this.restrictions = restrictions;
        this.isReversed = isReversed;
        this.orderingComparator = orderingComparator;
        this.parameters = parameters;
        this.limit = limit;
        this.queriedColumns = gatherQueriedColumns();
    }

    public Iterable<Function> getFunctions()
    {
        return Iterables.concat(selection.getFunctions(),
                                restrictions.getFunctions(),
                                limit != null ? limit.getFunctions() : Collections.<Function>emptySet());
    }

    // Note that the queried columns internally is different from the one selected by the
    // user as it also include any column for which we have a restriction on.
    private ColumnFilter gatherQueriedColumns()
    {
        if (selection.isWildcard())
            return ColumnFilter.all(cfm);

        ColumnFilter.Builder builder = ColumnFilter.allColumnsBuilder(cfm);
        // Adds all selected columns
        for (ColumnDefinition def : selection.getColumns())
            if (!def.isPrimaryKeyColumn())
                builder.add(def);
        // as well as any restricted column (so we can actually apply the restriction)
        builder.addAll(restrictions.nonPKRestrictedColumns());
        return builder.build();
    }

    // Creates a simple select based on the given selection.
    // Note that the results select statement should not be used for actual queries, but only for processing already
    // queried data through processColumnFamily.
    static SelectStatement forSelection(CFMetaData cfm, Selection selection)
    {
        return new SelectStatement(cfm,
                                   0,
                                   defaultParameters,
                                   selection,
                                   StatementRestrictions.empty(cfm),
                                   false,
                                   null,
                                   null);
    }

    public ResultSet.ResultMetadata getResultMetadata()
    {
        return selection.getResultMetadata(parameters.isJson);
    }

    public int getBoundTerms()
    {
        return boundTerms;
    }

    public void checkAccess(ClientState state) throws InvalidRequestException, UnauthorizedException
    {
        state.hasColumnFamilyAccess(keyspace(), columnFamily(), Permission.SELECT);
        for (Function function : getFunctions())
            state.ensureHasPermission(Permission.EXECUTE, function);
    }

    public void validate(ClientState state) throws InvalidRequestException
    {
        // Nothing to do, all validation has been done by RawStatement.prepare()
    }

    public ResultMessage.Rows execute(QueryState state, QueryOptions options) throws RequestExecutionException, RequestValidationException
    {
        ConsistencyLevel cl = options.getConsistency();
        checkNotNull(cl, "Invalid empty consistency level");

        cl.validateForRead(keyspace());

        int nowInSec = FBUtilities.nowInSeconds();
        ReadQuery query = getQuery(options, nowInSec);

        int pageSize = getPageSize(options);

        if (pageSize <= 0 || query.limits().count() <= pageSize)
            return execute(query, options, state, nowInSec);

        QueryPager pager = query.getPager(options.getPagingState());
        return execute(Pager.forDistributedQuery(pager, cl, state.getClientState()), options, pageSize, nowInSec);
    }

    private int getPageSize(QueryOptions options)
    {
        int pageSize = options.getPageSize();

        // An aggregation query will never be paged for the user, but we always page it internally to avoid OOM.
        // If we user provided a pageSize we'll use that to page internally (because why not), otherwise we use our default
        // Note that if there are some nodes in the cluster with a version less than 2.0, we can't use paging (CASSANDRA-6707).
        if (selection.isAggregate() && pageSize <= 0)
            pageSize = DEFAULT_COUNT_PAGE_SIZE;

        return  pageSize;
    }

    public ReadQuery getQuery(QueryOptions options, int nowInSec) throws RequestValidationException
    {
        DataLimits limit = getLimit(options);
        if (restrictions.isKeyRange() || restrictions.usesSecondaryIndexing())
            return getRangeCommand(options, limit, nowInSec);

        return getSliceCommands(options, limit, nowInSec);
    }

    private ResultMessage.Rows execute(ReadQuery query, QueryOptions options, QueryState state, int nowInSec) throws RequestValidationException, RequestExecutionException
    {
        try (PartitionIterator data = query.execute(options.getConsistency(), state.getClientState()))
        {
            return processResults(data, options, nowInSec);
        }
    }

    // Simple wrapper class to avoid some code duplication
    private static abstract class Pager
    {
        protected QueryPager pager;

        protected Pager(QueryPager pager)
        {
            this.pager = pager;
        }

        public static Pager forInternalQuery(QueryPager pager, ReadOrderGroup orderGroup)
        {
            return new InternalPager(pager, orderGroup);
        }

        public static Pager forDistributedQuery(QueryPager pager, ConsistencyLevel consistency, ClientState clientState)
        {
            return new NormalPager(pager, consistency, clientState);
        }

        public boolean isExhausted()
        {
            return pager.isExhausted();
        }

        public PagingState state()
        {
            return pager.state();
        }

        public abstract PartitionIterator fetchPage(int pageSize);

        public static class NormalPager extends Pager
        {
            private final ConsistencyLevel consistency;
            private final ClientState clientState;

            private NormalPager(QueryPager pager, ConsistencyLevel consistency, ClientState clientState)
            {
                super(pager);
                this.consistency = consistency;
                this.clientState = clientState;
            }

            public PartitionIterator fetchPage(int pageSize)
            {
                return pager.fetchPage(pageSize, consistency, clientState);
            }
        }

        public static class InternalPager extends Pager
        {
            private final ReadOrderGroup orderGroup;

            private InternalPager(QueryPager pager, ReadOrderGroup orderGroup)
            {
                super(pager);
                this.orderGroup = orderGroup;
            }

            public PartitionIterator fetchPage(int pageSize)
            {
                return pager.fetchPageInternal(pageSize, orderGroup);
            }
        }
    }

    private ResultMessage.Rows execute(Pager pager, QueryOptions options, int pageSize, int nowInSec)
    throws RequestValidationException, RequestExecutionException
    {
        if (selection.isAggregate())
            return pageAggregateQuery(pager, options, pageSize, nowInSec);

        // We can't properly do post-query ordering if we page (see #6722)
        checkFalse(needsPostQueryOrdering(),
                  "Cannot page queries with both ORDER BY and a IN restriction on the partition key;"
                  + " you must either remove the ORDER BY or the IN and sort client side, or disable paging for this query");

        ResultMessage.Rows msg;
        try (PartitionIterator page = pager.fetchPage(pageSize))
        {
            msg = processResults(page, options, nowInSec);
        }

        // Please note that the isExhausted state of the pager only gets updated when we've closed the page, so this
        // shouldn't be moved inside the 'try' above.
        if (!pager.isExhausted())
            msg.result.metadata.setHasMorePages(pager.state());

        return msg;
    }

    private ResultMessage.Rows pageAggregateQuery(Pager pager, QueryOptions options, int pageSize, int nowInSec)
    throws RequestValidationException, RequestExecutionException
    {
        Selection.ResultSetBuilder result = selection.resultSetBuilder(parameters.isJson);
        while (!pager.isExhausted())
        {
            try (PartitionIterator iter = pager.fetchPage(pageSize))
            {
                while (iter.hasNext())
                    processPartition(iter.next(), options, result, nowInSec);
            }
        }
        return new ResultMessage.Rows(result.build(options.getProtocolVersion()));
    }

    private ResultMessage.Rows processResults(PartitionIterator partitions, QueryOptions options, int nowInSec) throws RequestValidationException
    {
        ResultSet rset = process(partitions, options, nowInSec);
        return new ResultMessage.Rows(rset);
    }

    public ResultMessage.Rows executeInternal(QueryState state, QueryOptions options) throws RequestExecutionException, RequestValidationException
    {
        int nowInSec = FBUtilities.nowInSeconds();
        ReadQuery query = getQuery(options, nowInSec);
        int pageSize = getPageSize(options);

        try (ReadOrderGroup orderGroup = query.startOrderGroup())
        {
            if (pageSize <= 0 || query.limits().count() <= pageSize)
            {
                try (PartitionIterator data = query.executeInternal(orderGroup))
                {
                    return processResults(data, options, nowInSec);
                }
            }
            else
            {
                QueryPager pager = query.getPager(options.getPagingState());
                return execute(Pager.forInternalQuery(pager, orderGroup), options, pageSize, nowInSec);
            }
        }
    }

    public ResultSet process(PartitionIterator partitions, int nowInSec) throws InvalidRequestException
    {
        return process(partitions, QueryOptions.DEFAULT, nowInSec);
    }

    public String keyspace()
    {
        return cfm.ksName;
    }

    public String columnFamily()
    {
        return cfm.cfName;
    }

    /**
     * May be used by custom QueryHandler implementations
     */
    public Selection getSelection()
    {
        return selection;
    }

    /**
     * May be used by custom QueryHandler implementations
     */
    public StatementRestrictions getRestrictions()
    {
        return restrictions;
    }

    private ReadQuery getSliceCommands(QueryOptions options, DataLimits limit, int nowInSec) throws RequestValidationException
    {
        Collection<ByteBuffer> keys = restrictions.getPartitionKeys(options);
        if (keys.isEmpty())
            return ReadQuery.EMPTY;

        ClusteringIndexFilter filter = makeClusteringIndexFilter(options);
        if (filter == null)
            return ReadQuery.EMPTY;

        RowFilter rowFilter = getRowFilter(options);

        // Note that we use the total limit for every key, which is potentially inefficient.
        // However, IN + LIMIT is not a very sensible choice.
        List<SinglePartitionReadCommand<?>> commands = new ArrayList<>(keys.size());
        for (ByteBuffer key : keys)
        {
            QueryProcessor.validateKey(key);
            DecoratedKey dk = StorageService.getPartitioner().decorateKey(ByteBufferUtil.clone(key));
            commands.add(SinglePartitionReadCommand.create(cfm, nowInSec, queriedColumns, rowFilter, limit, dk, filter));
        }

        return new SinglePartitionReadCommand.Group(commands, limit);
    }

    private ReadQuery getRangeCommand(QueryOptions options, DataLimits limit, int nowInSec) throws RequestValidationException
    {
        ClusteringIndexFilter clusteringIndexFilter = makeClusteringIndexFilter(options);
        if (clusteringIndexFilter == null)
            return ReadQuery.EMPTY;

        RowFilter rowFilter = getRowFilter(options);
        // The LIMIT provided by the user is the number of CQL row he wants returned.
        // We want to have getRangeSlice to count the number of columns, not the number of keys.
        AbstractBounds<PartitionPosition> keyBounds = restrictions.getPartitionKeyBounds(options);
        return keyBounds == null
             ? ReadQuery.EMPTY
             : new PartitionRangeReadCommand(cfm, nowInSec, queriedColumns, rowFilter, limit, new DataRange(keyBounds, clusteringIndexFilter));
    }

    private ClusteringIndexFilter makeClusteringIndexFilter(QueryOptions options)
    throws InvalidRequestException
    {
        if (parameters.isDistinct)
        {
            // We need to be able to distinguish between partition having live rows and those that don't. But
            // doing so is not trivial since "having a live row" depends potentially on
            //   1) when the query is performed, due to TTLs
            //   2) how thing reconcile together between different nodes
            // so that it's hard to really optimize properly internally. So to keep it simple, we simply query
            // for the first row of the partition and hence uses Slices.ALL. We'll limit it to the first live
            // row however in getLimit().
            return new ClusteringIndexSliceFilter(Slices.ALL, false);
        }

        if (restrictions.isColumnRange())
        {
            Slices slices = makeSlices(options);
            if (slices == Slices.NONE && !selection.containsStaticColumns())
                return null;

            return new ClusteringIndexSliceFilter(slices, isReversed);
        }
        else
        {
            NavigableSet<Clustering> clusterings = getRequestedRows(options);
            if (clusterings.isEmpty() && !selection.containsStaticColumns()) // in case of IN () for the last column of the key
                return null;

            return new ClusteringIndexNamesFilter(clusterings, isReversed);
        }
    }

    private Slices makeSlices(QueryOptions options)
    throws InvalidRequestException
    {
        SortedSet<Slice.Bound> startBounds = restrictions.getClusteringColumnsBounds(Bound.START, options);
        SortedSet<Slice.Bound> endBounds = restrictions.getClusteringColumnsBounds(Bound.END, options);
        assert startBounds.size() == endBounds.size();

        // The case where startBounds == 1 is common enough that it's worth optimizing
        if (startBounds.size() == 1)
        {
            Slice.Bound start = startBounds.first();
            Slice.Bound end = endBounds.first();
            return cfm.comparator.compare(start, end) > 0
                 ? Slices.NONE
                 : Slices.with(cfm.comparator, Slice.make(start, end));
        }

        Slices.Builder builder = new Slices.Builder(cfm.comparator, startBounds.size());
        Iterator<Slice.Bound> startIter = startBounds.iterator();
        Iterator<Slice.Bound> endIter = endBounds.iterator();
        while (startIter.hasNext() && endIter.hasNext())
        {
            Slice.Bound start = startIter.next();
            Slice.Bound end = endIter.next();

            // Ignore slices that are nonsensical
            if (cfm.comparator.compare(start, end) > 0)
                continue;

            builder.add(start, end);
        }

        return builder.build();
    }

    /**
     * May be used by custom QueryHandler implementations
     */
    public DataLimits getLimit(QueryOptions options) throws InvalidRequestException
    {
        int userLimit = -1;
        // If we aggregate, the limit really apply to the number of rows returned to the user, not to what is queried, and
        // since in practice we currently only aggregate at top level (we have no GROUP BY support yet), we'll only ever
        // return 1 result and can therefore basically ignore the user LIMIT in this case.
        // Whenever we support GROUP BY, we'll have to add a new DataLimits kind that knows how things are grouped and is thus
        // able to apply the user limit properly.
        if (limit != null && !selection.isAggregate())
        {
            ByteBuffer b = checkNotNull(limit.bindAndGet(options), "Invalid null value of limit");
            // treat UNSET limit value as 'unlimited'
            if (b != UNSET_BYTE_BUFFER)
            {
                try
                {
                    Int32Type.instance.validate(b);
                    userLimit = Int32Type.instance.compose(b);
                    checkTrue(userLimit > 0, "LIMIT must be strictly positive");
                }
                catch (MarshalException e)
                {
                    throw new InvalidRequestException("Invalid limit value");
                }
            }
        }

        if (parameters.isDistinct)
            return userLimit < 0 ? DataLimits.DISTINCT_NONE : DataLimits.distinctLimits(userLimit);

        return userLimit < 0 ? DataLimits.NONE : DataLimits.cqlLimits(userLimit);
    }

    private NavigableSet<Clustering> getRequestedRows(QueryOptions options) throws InvalidRequestException
    {
        // Note: getRequestedColumns don't handle static columns, but due to CASSANDRA-5762
        // we always do a slice for CQL3 tables, so it's ok to ignore them here
        assert !restrictions.isColumnRange();
        return restrictions.getClusteringColumns(options);
    }

    /**
     * May be used by custom QueryHandler implementations
     */
    public RowFilter getRowFilter(QueryOptions options) throws InvalidRequestException
    {
        ColumnFamilyStore cfs = Keyspace.open(keyspace()).getColumnFamilyStore(columnFamily());
        SecondaryIndexManager secondaryIndexManager = cfs.indexManager;
        RowFilter filter = restrictions.getRowFilter(secondaryIndexManager, options);
        secondaryIndexManager.validateFilter(filter);
        return filter;
    }

    private ResultSet process(PartitionIterator partitions, QueryOptions options, int nowInSec) throws InvalidRequestException
    {
        Selection.ResultSetBuilder result = selection.resultSetBuilder(parameters.isJson);
        while (partitions.hasNext())
        {
            try (RowIterator partition = partitions.next())
            {
                processPartition(partition, options, result, nowInSec);
            }
        }

        ResultSet cqlRows = result.build(options.getProtocolVersion());

        orderResults(cqlRows);

        return cqlRows;
    }

    public static ByteBuffer[] getComponents(CFMetaData cfm, DecoratedKey dk)
    {
        ByteBuffer key = dk.getKey();
        if (cfm.getKeyValidator() instanceof CompositeType)
        {
            return ((CompositeType)cfm.getKeyValidator()).split(key);
        }
        else
        {
            return new ByteBuffer[]{ key };
        }
    }

    // Used by ModificationStatement for CAS operations
    void processPartition(RowIterator partition, QueryOptions options, Selection.ResultSetBuilder result, int nowInSec)
    throws InvalidRequestException
    {
        int protocolVersion = options.getProtocolVersion();

        ByteBuffer[] keyComponents = getComponents(cfm, partition.partitionKey());

        Row staticRow = partition.staticRow().takeAlias();
        // If there is no rows, then provided the select was a full partition selection
        // (i.e. not a 2ndary index search and there was no condition on clustering columns),
        // we want to include static columns and we're done.
        if (!partition.hasNext())
        {
            if (!staticRow.isEmpty() && (!restrictions.usesSecondaryIndexing() || cfm.isStaticCompactTable()) && !restrictions.hasClusteringColumnsRestriction())
            {
                result.newRow(protocolVersion);
                for (ColumnDefinition def : selection.getColumns())
                {
                    switch (def.kind)
                    {
                        case PARTITION_KEY:
                            result.add(keyComponents[def.position()]);
                            break;
                        case STATIC:
                            addValue(result, def, staticRow, nowInSec, protocolVersion);
                            break;
                        default:
                            result.add((ByteBuffer)null);
                    }
                }
            }
            return;
        }

        while (partition.hasNext())
        {
            Row row = partition.next();
            result.newRow(protocolVersion);
            // Respect selection order
            for (ColumnDefinition def : selection.getColumns())
            {
                switch (def.kind)
                {
                    case PARTITION_KEY:
                        result.add(keyComponents[def.position()]);
                        break;
                    case CLUSTERING:
                        result.add(row.clustering().get(def.position()));
                        break;
                    case REGULAR:
                        addValue(result, def, row, nowInSec, protocolVersion);
                        break;
                    case STATIC:
                        addValue(result, def, staticRow, nowInSec, protocolVersion);
                        break;
                }
            }
        }
    }

    private static void addValue(Selection.ResultSetBuilder result, ColumnDefinition def, Row row, int nowInSec, int protocolVersion)
    {
        if (def.isComplex())
        {
            // Collections are the only complex types we have so far
            assert def.type.isCollection() && def.type.isMultiCell();
            Iterator<Cell> cells = row.getCells(def);
            if (cells == null)
                result.add((ByteBuffer)null);
            else
                result.add(((CollectionType)def.type).serializeForNativeProtocol(def, cells, protocolVersion));
        }
        else
        {
            result.add(row.getCell(def), nowInSec);
        }
    }

    private boolean needsPostQueryOrdering()
    {
        // We need post-query ordering only for queries with IN on the partition key and an ORDER BY.
        return restrictions.keyIsInRelation() && !parameters.orderings.isEmpty();
    }

    /**
     * Orders results when multiple keys are selected (using IN)
     */
    private void orderResults(ResultSet cqlRows)
    {
        if (cqlRows.size() == 0 || !needsPostQueryOrdering())
            return;

        Collections.sort(cqlRows.rows, orderingComparator);
    }

    public static class RawStatement extends CFStatement
    {
        public final Parameters parameters;
        public final List<RawSelector> selectClause;
        public final List<Relation> whereClause;
        public final Term.Raw limit;

        public RawStatement(CFName cfName, Parameters parameters, List<RawSelector> selectClause, List<Relation> whereClause, Term.Raw limit)
        {
            super(cfName);
            this.parameters = parameters;
            this.selectClause = selectClause;
            this.whereClause = whereClause == null ? Collections.<Relation>emptyList() : whereClause;
            this.limit = limit;
        }

        public ParsedStatement.Prepared prepare() throws InvalidRequestException
        {
            CFMetaData cfm = ThriftValidation.validateColumnFamily(keyspace(), columnFamily());
            VariableSpecifications boundNames = getBoundVariables();

            Selection selection = selectClause.isEmpty()
                                  ? Selection.wildcard(cfm)
                                  : Selection.fromSelectors(cfm, selectClause);

            StatementRestrictions restrictions = prepareRestrictions(cfm, boundNames, selection);

            if (parameters.isDistinct)
                validateDistinctSelection(cfm, selection, restrictions);

            Comparator<List<ByteBuffer>> orderingComparator = null;
            boolean isReversed = false;

            if (!parameters.orderings.isEmpty())
            {
                verifyOrderingIsAllowed(restrictions);
                orderingComparator = getOrderingComparator(cfm, selection, restrictions);
                isReversed = isReversed(cfm);
            }

            checkNeedsFiltering(restrictions);

            SelectStatement stmt = new SelectStatement(cfm,
                                                        boundNames.size(),
                                                        parameters,
                                                        selection,
                                                        restrictions,
                                                        isReversed,
                                                        orderingComparator,
                                                        prepareLimit(boundNames));

            return new ParsedStatement.Prepared(stmt, boundNames, boundNames.getPartitionKeyBindIndexes(cfm));
        }

        /**
         * Prepares the restrictions.
         *
         * @param cfm the column family meta data
         * @param boundNames the variable specifications
         * @param selection the selection
         * @return the restrictions
         * @throws InvalidRequestException if a problem occurs while building the restrictions
         */
        private StatementRestrictions prepareRestrictions(CFMetaData cfm,
                                                          VariableSpecifications boundNames,
                                                          Selection selection) throws InvalidRequestException
        {
            try
            {
                return new StatementRestrictions(cfm,
                                                 whereClause,
                                                 boundNames,
                                                 selection.containsOnlyStaticColumns(),
                                                 selection.containsACollection(),
                                                 parameters.allowFiltering);
            }
            catch (UnrecognizedEntityException e)
            {
                if (containsAlias(e.entity))
                    throw invalidRequest("Aliases aren't allowed in the where clause ('%s')", e.relation);
                throw e;
            }
        }

        /** Returns a Term for the limit or null if no limit is set */
        private Term prepareLimit(VariableSpecifications boundNames) throws InvalidRequestException
        {
            if (limit == null)
                return null;

            Term prepLimit = limit.prepare(keyspace(), limitReceiver());
            prepLimit.collectMarkerSpecification(boundNames);
            return prepLimit;
        }

        private static void verifyOrderingIsAllowed(StatementRestrictions restrictions) throws InvalidRequestException
        {
            checkFalse(restrictions.usesSecondaryIndexing(), "ORDER BY with 2ndary indexes is not supported.");
            checkFalse(restrictions.isKeyRange(), "ORDER BY is only supported when the partition key is restricted by an EQ or an IN.");
        }

        private static void validateDistinctSelection(CFMetaData cfm,
                                                      Selection selection,
                                                      StatementRestrictions restrictions)
                                                      throws InvalidRequestException
        {
            Collection<ColumnDefinition> requestedColumns = selection.getColumns();
            for (ColumnDefinition def : requestedColumns)
                checkFalse(!def.isPartitionKey() && !def.isStatic(),
                           "SELECT DISTINCT queries must only request partition key columns and/or static columns (not %s)",
                           def.name);

            // If it's a key range, we require that all partition key columns are selected so we don't have to bother
            // with post-query grouping.
            if (!restrictions.isKeyRange())
                return;

            for (ColumnDefinition def : cfm.partitionKeyColumns())
                checkTrue(requestedColumns.contains(def),
                          "SELECT DISTINCT queries must request all the partition key columns (missing %s)", def.name);
        }

        private void handleUnrecognizedOrderingColumn(ColumnIdentifier column) throws InvalidRequestException
        {
            checkFalse(containsAlias(column), "Aliases are not allowed in order by clause ('%s')", column);
            checkFalse(true, "Order by on unknown column %s", column);
        }

        private Comparator<List<ByteBuffer>> getOrderingComparator(CFMetaData cfm,
                                                                   Selection selection,
                                                                   StatementRestrictions restrictions)
                                                                   throws InvalidRequestException
        {
            if (!restrictions.keyIsInRelation())
                return null;

            Map<ColumnIdentifier, Integer> orderingIndexes = getOrderingIndex(cfm, selection);

            List<Integer> idToSort = new ArrayList<Integer>();
            List<Comparator<ByteBuffer>> sorters = new ArrayList<Comparator<ByteBuffer>>();

            for (ColumnIdentifier.Raw raw : parameters.orderings.keySet())
            {
                ColumnIdentifier identifier = raw.prepare(cfm);
                ColumnDefinition orderingColumn = cfm.getColumnDefinition(identifier);
                idToSort.add(orderingIndexes.get(orderingColumn.name));
                sorters.add(orderingColumn.type);
            }
            return idToSort.size() == 1 ? new SingleColumnComparator(idToSort.get(0), sorters.get(0))
                    : new CompositeComparator(sorters, idToSort);
        }

        private Map<ColumnIdentifier, Integer> getOrderingIndex(CFMetaData cfm, Selection selection)
                throws InvalidRequestException
        {
            // If we order post-query (see orderResults), the sorted column needs to be in the ResultSet for sorting,
            // even if we don't
            // ultimately ship them to the client (CASSANDRA-4911).
            Map<ColumnIdentifier, Integer> orderingIndexes = new HashMap<>();
            for (ColumnIdentifier.Raw raw : parameters.orderings.keySet())
            {
                ColumnIdentifier column = raw.prepare(cfm);
                final ColumnDefinition def = cfm.getColumnDefinition(column);
                if (def == null)
                    handleUnrecognizedOrderingColumn(column);
                int index = selection.indexOf(def);
                if (index < 0)
                    index = selection.addColumnForOrdering(def);
                orderingIndexes.put(def.name, index);
            }
            return orderingIndexes;
        }

        private boolean isReversed(CFMetaData cfm) throws InvalidRequestException
        {
            Boolean[] reversedMap = new Boolean[cfm.clusteringColumns().size()];
            int i = 0;
            for (Map.Entry<ColumnIdentifier.Raw, Boolean> entry : parameters.orderings.entrySet())
            {
                ColumnIdentifier column = entry.getKey().prepare(cfm);
                boolean reversed = entry.getValue();

                ColumnDefinition def = cfm.getColumnDefinition(column);
                if (def == null)
                    handleUnrecognizedOrderingColumn(column);

                checkTrue(def.isClusteringColumn(),
                          "Order by is currently only supported on the clustered columns of the PRIMARY KEY, got %s", column);

                checkTrue(i++ == def.position(),
                          "Order by currently only support the ordering of columns following their declared order in the PRIMARY KEY");

                reversedMap[def.position()] = (reversed != def.isReversedType());
            }

            // Check that all boolean in reversedMap, if set, agrees
            Boolean isReversed = null;
            for (Boolean b : reversedMap)
            {
                // Column on which order is specified can be in any order
                if (b == null)
                    continue;

                if (isReversed == null)
                {
                    isReversed = b;
                    continue;
                }
                checkTrue(isReversed.equals(b), "Unsupported order by relation");
            }
            assert isReversed != null;
            return isReversed;
        }

        /** If ALLOW FILTERING was not specified, this verifies that it is not needed */
        private void checkNeedsFiltering(StatementRestrictions restrictions) throws InvalidRequestException
        {
            // non-key-range non-indexed queries cannot involve filtering underneath
            if (!parameters.allowFiltering && (restrictions.isKeyRange() || restrictions.usesSecondaryIndexing()))
            {
                // We will potentially filter data if either:
                //  - Have more than one IndexExpression
                //  - Have no index expression and the row filter is not the identity
                checkFalse(restrictions.needFiltering(),
                           "Cannot execute this query as it might involve data filtering and " +
                           "thus may have unpredictable performance. If you want to execute " +
                           "this query despite the performance unpredictability, use ALLOW FILTERING");
            }
        }

        private boolean containsAlias(final ColumnIdentifier name)
        {
            return Iterables.any(selectClause, new Predicate<RawSelector>()
                                               {
                                                   public boolean apply(RawSelector raw)
                                                   {
                                                       return name.equals(raw.alias);
                                                   }
                                               });
        }

        private ColumnSpecification limitReceiver()
        {
            return new ColumnSpecification(keyspace(), columnFamily(), new ColumnIdentifier("[limit]", true), Int32Type.instance);
        }

        @Override
        public String toString()
        {
            return Objects.toStringHelper(this)
                          .add("name", cfName)
                          .add("selectClause", selectClause)
                          .add("whereClause", whereClause)
                          .add("isDistinct", parameters.isDistinct)
                          .toString();
        }
    }

    public static class Parameters
    {
<<<<<<< HEAD
        private final Map<ColumnIdentifier.Raw, Boolean> orderings;
=======
        // Public because CASSANDRA-9858
        public final Map<ColumnIdentifier.Raw, Boolean> orderings;
>>>>>>> ece5cfc6
        public final boolean isDistinct;
        public final boolean allowFiltering;
        public final boolean isJson;

        public Parameters(Map<ColumnIdentifier.Raw, Boolean> orderings,
                          boolean isDistinct,
                          boolean allowFiltering,
                          boolean isJson)
        {
            this.orderings = orderings;
            this.isDistinct = isDistinct;
            this.allowFiltering = allowFiltering;
            this.isJson = isJson;
        }
    }

    /**
     * Used in orderResults(...) method when single 'ORDER BY' condition where given
     */
    private static class SingleColumnComparator implements Comparator<List<ByteBuffer>>
    {
        private final int index;
        private final Comparator<ByteBuffer> comparator;

        public SingleColumnComparator(int columnIndex, Comparator<ByteBuffer> orderer)
        {
            index = columnIndex;
            comparator = orderer;
        }

        public int compare(List<ByteBuffer> a, List<ByteBuffer> b)
        {
            return comparator.compare(a.get(index), b.get(index));
        }
    }

    /**
     * Used in orderResults(...) method when multiple 'ORDER BY' conditions where given
     */
    private static class CompositeComparator implements Comparator<List<ByteBuffer>>
    {
        private final List<Comparator<ByteBuffer>> orderTypes;
        private final List<Integer> positions;

        private CompositeComparator(List<Comparator<ByteBuffer>> orderTypes, List<Integer> positions)
        {
            this.orderTypes = orderTypes;
            this.positions = positions;
        }

        public int compare(List<ByteBuffer> a, List<ByteBuffer> b)
        {
            for (int i = 0; i < positions.size(); i++)
            {
                Comparator<ByteBuffer> type = orderTypes.get(i);
                int columnPos = positions.get(i);

                ByteBuffer aValue = a.get(columnPos);
                ByteBuffer bValue = b.get(columnPos);

                int comparison = type.compare(aValue, bValue);

                if (comparison != 0)
                    return comparison;
            }

            return 0;
        }
    }
}<|MERGE_RESOLUTION|>--- conflicted
+++ resolved
@@ -942,12 +942,8 @@
 
     public static class Parameters
     {
-<<<<<<< HEAD
-        private final Map<ColumnIdentifier.Raw, Boolean> orderings;
-=======
         // Public because CASSANDRA-9858
         public final Map<ColumnIdentifier.Raw, Boolean> orderings;
->>>>>>> ece5cfc6
         public final boolean isDistinct;
         public final boolean allowFiltering;
         public final boolean isJson;
