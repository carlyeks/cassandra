/*
 * Licensed to the Apache Software Foundation (ASF) under one
 * or more contributor license agreements.  See the NOTICE file
 * distributed with this work for additional information
 * regarding copyright ownership.  The ASF licenses this file
 * to you under the Apache License, Version 2.0 (the
 * "License"); you may not use this file except in compliance
 * with the License.  You may obtain a copy of the License at
 *
 *     http://www.apache.org/licenses/LICENSE-2.0
 *
 * Unless required by applicable law or agreed to in writing, software
 * distributed under the License is distributed on an "AS IS" BASIS,
 * WITHOUT WARRANTIES OR CONDITIONS OF ANY KIND, either express or implied.
 * See the License for the specific language governing permissions and
 * limitations under the License.
 */
package org.apache.cassandra.cql3.statements;

import java.nio.ByteBuffer;
import java.util.*;
import java.util.concurrent.TimeUnit;

import com.google.common.base.Function;
import com.google.common.collect.Iterables;

import org.slf4j.Logger;
import org.slf4j.LoggerFactory;
import org.slf4j.helpers.MessageFormatter;

import org.apache.cassandra.config.ColumnDefinition;
import org.apache.cassandra.config.DatabaseDescriptor;
import org.apache.cassandra.cql3.*;
import org.apache.cassandra.db.*;
import org.apache.cassandra.db.rows.RowIterator;
import org.apache.cassandra.db.partitions.*;
import org.apache.cassandra.exceptions.*;
import org.apache.cassandra.service.ClientState;
import org.apache.cassandra.service.ClientWarn;
import org.apache.cassandra.service.QueryState;
import org.apache.cassandra.service.StorageProxy;
import org.apache.cassandra.tracing.Tracing;
import org.apache.cassandra.transport.messages.ResultMessage;
import org.apache.cassandra.utils.NoSpamLogger;
import org.apache.cassandra.utils.Pair;

/**
 * A <code>BATCH</code> statement parsed from a CQL query.
 */
public class BatchStatement implements CQLStatement
{
    public static enum Type
    {
        LOGGED, UNLOGGED, COUNTER
    }

    private final int boundTerms;
    public final Type type;
    private final List<ModificationStatement> statements;
    private final PartitionColumns updatedColumns;
    private final PartitionColumns conditionColumns;
    private final boolean updatesRegularRows;
    private final boolean updatesStaticRow;
    private final Attributes attrs;
    private final boolean hasConditions;
    private static final Logger logger = LoggerFactory.getLogger(BatchStatement.class);

    private static final String UNLOGGED_BATCH_WARNING = "Unlogged batch covering {} partition{} detected " +
                                                         "against table{} {}. You should use a logged batch for " +
                                                         "atomicity, or asynchronous writes for performance.";

    private static final String LOGGED_BATCH_LOW_GCGS_WARNING = "Executing a LOGGED BATCH on table{} {}, configured with a " +
                                                                "gc_grace_seconds of 0. The gc_grace_seconds is used to TTL " +
                                                                "batchlog entries, so setting gc_grace_seconds too low on " +
                                                                "tables involved in an atomic batch might cause batchlog " +
                                                                "entries to expire before being replayed.";

    /**
     * Creates a new BatchStatement from a list of statements and a
     * Thrift consistency level.
     *
     * @param type       type of the batch
     * @param statements a list of UpdateStatements
     * @param attrs      additional attributes for statement (CL, timestamp, timeToLive)
     */
    public BatchStatement(int boundTerms, Type type, List<ModificationStatement> statements, Attributes attrs)
    {
        this.boundTerms = boundTerms;
        this.type = type;
        this.statements = statements;
        this.attrs = attrs;

        boolean hasConditions = false;
        PartitionColumns.Builder regularBuilder = PartitionColumns.builder();
        PartitionColumns.Builder conditionBuilder = PartitionColumns.builder();
        boolean updateRegular = false;
        boolean updateStatic = false;

        for (ModificationStatement stmt : statements)
        {
            regularBuilder.addAll(stmt.updatedColumns());
            updateRegular |= stmt.updatesRegularRows();
            if (stmt.hasConditions())
            {
                hasConditions = true;
                conditionBuilder.addAll(stmt.conditionColumns());
                updateStatic |= stmt.updatesStaticRow();
            }
        }

        this.updatedColumns = regularBuilder.build();
        this.conditionColumns = conditionBuilder.build();
        this.updatesRegularRows = updateRegular;
        this.updatesStaticRow = updateStatic;
        this.hasConditions = hasConditions;
    }

    public Iterable<org.apache.cassandra.cql3.functions.Function> getFunctions()
    {
        Iterable<org.apache.cassandra.cql3.functions.Function> functions = attrs.getFunctions();
        for (ModificationStatement statement : statements)
            functions = Iterables.concat(functions, statement.getFunctions());
        return functions;
    }

    public int getBoundTerms()
    {
        return boundTerms;
    }

    public void checkAccess(ClientState state) throws InvalidRequestException, UnauthorizedException
    {
        for (ModificationStatement statement : statements)
            statement.checkAccess(state);
    }

    // Validates a prepared batch statement without validating its nested statements.
    public void validate() throws InvalidRequestException
    {
        if (attrs.isTimeToLiveSet())
            throw new InvalidRequestException("Global TTL on the BATCH statement is not supported.");

        boolean timestampSet = attrs.isTimestampSet();
        if (timestampSet)
        {
            if (hasConditions)
                throw new InvalidRequestException("Cannot provide custom timestamp for conditional BATCH");

            if (isCounter())
                throw new InvalidRequestException("Cannot provide custom timestamp for counter BATCH");
        }

        boolean hasCounters = false;
        boolean hasNonCounters = false;

        for (ModificationStatement statement : statements)
        {
            if (timestampSet && statement.isCounter())
                throw new InvalidRequestException("Cannot provide custom timestamp for a BATCH containing counters");

            if (timestampSet && statement.isTimestampSet())
                throw new InvalidRequestException("Timestamp must be set either on BATCH or individual statements");

            if (isCounter() && !statement.isCounter())
                throw new InvalidRequestException("Cannot include non-counter statement in a counter batch");

            if (isLogged() && statement.isCounter())
                throw new InvalidRequestException("Cannot include a counter statement in a logged batch");

            if (statement.isCounter())
                hasCounters = true;
            else
                hasNonCounters = true;
        }

        if (hasCounters && hasNonCounters)
            throw new InvalidRequestException("Counter and non-counter mutations cannot exist in the same batch");

        if (hasConditions)
        {
            String ksName = null;
            String cfName = null;
            for (ModificationStatement stmt : statements)
            {
                if (ksName != null && (!stmt.keyspace().equals(ksName) || !stmt.columnFamily().equals(cfName)))
                    throw new InvalidRequestException("Batch with conditions cannot span multiple tables");
                ksName = stmt.keyspace();
                cfName = stmt.columnFamily();
            }
        }
    }

    private boolean isCounter()
    {
        return type == Type.COUNTER;
    }

    private boolean isLogged()
    {
        return type == Type.LOGGED;
    }

    // The batch itself will be validated in either Parsed#prepare() - for regular CQL3 batches,
    //   or in QueryProcessor.processBatch() - for native protocol batches.
    public void validate(ClientState state) throws InvalidRequestException
    {
        for (ModificationStatement statement : statements)
            statement.validate(state);
    }

    public List<ModificationStatement> getStatements()
    {
        return statements;
    }

    private Collection<? extends IMutation> getMutations(BatchQueryOptions options, boolean local, long now)
    throws RequestExecutionException, RequestValidationException
    {
        Set<String> tablesWithZeroGcGs = null;

        Map<String, Map<ByteBuffer, IMutation>> mutations = new HashMap<>();
        for (int i = 0; i < statements.size(); i++)
        {
            ModificationStatement statement = statements.get(i);
            if (isLogged() && statement.cfm.params.gcGraceSeconds == 0)
            {
                if (tablesWithZeroGcGs == null)
                    tablesWithZeroGcGs = new HashSet<>();
                tablesWithZeroGcGs.add(String.format("%s.%s", statement.cfm.ksName, statement.cfm.cfName));
            }
            QueryOptions statementOptions = options.forStatement(i);
            long timestamp = attrs.getTimestamp(now, statementOptions);
            addStatementMutations(statement, statementOptions, local, timestamp, mutations);
        }

        if (tablesWithZeroGcGs != null)
        {
            String suffix = tablesWithZeroGcGs.size() == 1 ? "" : "s";
            NoSpamLogger.log(logger, NoSpamLogger.Level.WARN, 1, TimeUnit.MINUTES, LOGGED_BATCH_LOW_GCGS_WARNING,
                             suffix, tablesWithZeroGcGs);
            ClientWarn.warn(MessageFormatter.arrayFormat(LOGGED_BATCH_LOW_GCGS_WARNING, new Object[] { suffix, tablesWithZeroGcGs })
                                            .getMessage());
        }

        return unzipMutations(mutations);
    }

    private Collection<? extends IMutation> unzipMutations(Map<String, Map<ByteBuffer, IMutation>> mutations)
    {

        // The case where all statement where on the same keyspace is pretty common
        if (mutations.size() == 1)
            return mutations.values().iterator().next().values();


        List<IMutation> ms = new ArrayList<>();
        for (Map<ByteBuffer, IMutation> ksMap : mutations.values())
            ms.addAll(ksMap.values());

        return ms;
    }

    private PartitionColumns updatedColumns()
    {
        return updatedColumns;
    }

    private int updatedRows()
    {
        // Note: it's possible for 2 statements to actually apply to the same row, but that's just an estimation
        // for sizing our PartitionUpdate backing array, so it's good enough.
        return statements.size();
    }

    private void addStatementMutations(ModificationStatement statement,
                                       QueryOptions options,
                                       boolean local,
                                       long now,
                                       Map<String, Map<ByteBuffer, IMutation>> mutations)
    throws RequestExecutionException, RequestValidationException
    {
        String ksName = statement.keyspace();
        Map<ByteBuffer, IMutation> ksMap = mutations.get(ksName);
        if (ksMap == null)
        {
            ksMap = new HashMap<>();
            mutations.put(ksName, ksMap);
        }

        // The following does the same than statement.getMutations(), but we inline it here because
        // we don't want to recreate mutations every time as this is particularly inefficient when applying
        // multiple batch to the same partition (see #6737).
        List<ByteBuffer> keys = statement.buildPartitionKeyNames(options);
        CBuilder clustering = statement.createClustering(options);
        UpdateParameters params = statement.makeUpdateParameters(keys, clustering, options, local, now);

        for (ByteBuffer key : keys)
        {
            DecoratedKey dk = statement.cfm.decorateKey(key);
            IMutation mutation = ksMap.get(dk.getKey());
            Mutation mut;
            if (mutation == null)
            {
                mut = new Mutation(ksName, dk);
                mutation = statement.cfm.isCounter() ? new CounterMutation(mut, options.getConsistency()) : mut;
                ksMap.put(dk.getKey(), mutation);
            }
            else
            {
                mut = statement.cfm.isCounter() ? ((CounterMutation) mutation).getMutation() : (Mutation) mutation;
            }

            PartitionUpdate upd = mut.get(statement.cfm);
            if (upd == null)
            {
                upd = new PartitionUpdate(statement.cfm, dk, updatedColumns(), updatedRows());
                mut.add(upd);
            }

            statement.addUpdateForKey(upd, clustering, params);
        }
    }

    /**
     * Checks batch size to ensure threshold is met. If not, a warning is logged.
     *
     * @param cfs ColumnFamilies that will store the batch's mutations.
     */
    public static void verifyBatchSize(Iterable<PartitionUpdate> updates) throws InvalidRequestException
    {
        long size = 0;
        long warnThreshold = DatabaseDescriptor.getBatchSizeWarnThreshold();
        long failThreshold = DatabaseDescriptor.getBatchSizeFailThreshold();

        for (PartitionUpdate update : updates)
            size += update.dataSize();

        if (size > warnThreshold)
        {
            Set<String> tableNames = new HashSet<>();
            for (PartitionUpdate update : updates)
                tableNames.add(String.format("%s.%s", update.metadata().ksName, update.metadata().cfName));

            String format = "Batch of prepared statements for {} is of size {}, exceeding specified threshold of {} by {}.{}";
            if (size > failThreshold)
            {
                Tracing.trace(format, tableNames, size, failThreshold, size - failThreshold, " (see batch_size_fail_threshold_in_kb)");
                logger.error(format, tableNames, size, failThreshold, size - failThreshold, " (see batch_size_fail_threshold_in_kb)");
                throw new InvalidRequestException("Batch too large");
            }
            else if (logger.isWarnEnabled())
            {
                logger.warn(format, tableNames, size, warnThreshold, size - warnThreshold, "");
            }
<<<<<<< HEAD
            ClientWarn.warn(MessageFormatter.arrayFormat(format, new Object[] {tableNames, size, warnThreshold, size - warnThreshold, ""}).getMessage());
=======
            ClientWarn.instance.warn(MessageFormatter.arrayFormat(format, new Object[]{ ksCfPairs, size, warnThreshold, size - warnThreshold, "" }).getMessage());
>>>>>>> f12e4dd6
        }
    }

    private void verifyBatchType(Iterable<PartitionUpdate> updates)
    {
        if (!isLogged() && Iterables.size(updates) > 1)
        {
            Set<DecoratedKey> keySet = new HashSet<>();
            Set<String> tableNames = new HashSet<>();

            for (PartitionUpdate update : updates)
            {
                keySet.add(update.partitionKey());
                tableNames.add(String.format("%s.%s", update.metadata().ksName, update.metadata().cfName));
            }

            NoSpamLogger.log(logger, NoSpamLogger.Level.WARN, 1, TimeUnit.MINUTES, UNLOGGED_BATCH_WARNING,
                             keySet.size(), keySet.size() == 1 ? "" : "s",
                             tableNames.size() == 1 ? "" : "s", tableNames);

<<<<<<< HEAD
            ClientWarn.warn(MessageFormatter.arrayFormat(UNLOGGED_BATCH_WARNING, new Object[]{keySet.size(), keySet.size() == 1 ? "" : "s",
                                                    tableNames.size() == 1 ? "" : "s", tableNames}).getMessage());
=======
            ClientWarn.instance.warn(MessageFormatter.arrayFormat(unloggedBatchWarning,
                                                                  new Object[]{
                                                                              keySet.size(),
                                                                              keySet.size() == 1 ? "" : "s",
                                                                              ksCfPairs.size() == 1 ? "" : "s",
                                                                              ksCfPairs
                                                                  }).getMessage());
>>>>>>> f12e4dd6

        }
    }

    public ResultMessage execute(QueryState queryState, QueryOptions options) throws RequestExecutionException, RequestValidationException
    {
        return execute(queryState, BatchQueryOptions.withoutPerStatementVariables(options));
    }

    public ResultMessage execute(QueryState queryState, BatchQueryOptions options) throws RequestExecutionException, RequestValidationException
    {
        return execute(queryState, options, false, options.getTimestamp(queryState));
    }

    private ResultMessage execute(QueryState queryState, BatchQueryOptions options, boolean local, long now)
    throws RequestExecutionException, RequestValidationException
    {
        if (options.getConsistency() == null)
            throw new InvalidRequestException("Invalid empty consistency level");
        if (options.getSerialConsistency() == null)
            throw new InvalidRequestException("Invalid empty serial consistency level");

        if (hasConditions)
            return executeWithConditions(options, queryState);

        executeWithoutConditions(getMutations(options, local, now), options.getConsistency());
        return new ResultMessage.Void();
    }

    private void executeWithoutConditions(Collection<? extends IMutation> mutations, ConsistencyLevel cl) throws RequestExecutionException, RequestValidationException
    {
        // Extract each collection of updates from it's IMutation and then lazily concatenate all of them into a single Iterable.
        Iterable<PartitionUpdate> updates = Iterables.concat(Iterables.transform(mutations, new Function<IMutation, Collection<PartitionUpdate>>()
        {
            public Collection<PartitionUpdate> apply(IMutation im)
            {
                return im.getPartitionUpdates();
            }
        }));

        verifyBatchSize(updates);
        verifyBatchType(updates);

        boolean mutateAtomic = (isLogged() && mutations.size() > 1);
        StorageProxy.mutateWithTriggers(mutations, cl, mutateAtomic);
    }

    private ResultMessage executeWithConditions(BatchQueryOptions options, QueryState state)
    throws RequestExecutionException, RequestValidationException
    {
        Pair<CQL3CasRequest, Set<ColumnDefinition>> p = makeCasRequest(options, state);
        CQL3CasRequest casRequest = p.left;
        Set<ColumnDefinition> columnsWithConditions = p.right;

        String ksName = casRequest.cfm.ksName;
        String tableName = casRequest.cfm.cfName;

        try (RowIterator result = StorageProxy.cas(ksName,
                                                   tableName,
                                                   casRequest.key,
                                                   casRequest,
                                                   options.getSerialConsistency(),
                                                   options.getConsistency(),
                                                   state.getClientState()))
        {
            return new ResultMessage.Rows(ModificationStatement.buildCasResultSet(ksName, tableName, result, columnsWithConditions, true, options.forStatement(0)));
        }
    }


    private Pair<CQL3CasRequest,Set<ColumnDefinition>> makeCasRequest(BatchQueryOptions options, QueryState state)
    {
        long now = state.getTimestamp();
        DecoratedKey key = null;
        CQL3CasRequest casRequest = null;
        Set<ColumnDefinition> columnsWithConditions = new LinkedHashSet<>();

        for (int i = 0; i < statements.size(); i++)
        {
            ModificationStatement statement = statements.get(i);
            QueryOptions statementOptions = options.forStatement(i);
            long timestamp = attrs.getTimestamp(now, statementOptions);
            List<ByteBuffer> pks = statement.buildPartitionKeyNames(statementOptions);
            if (pks.size() > 1)
                throw new IllegalArgumentException("Batch with conditions cannot span multiple partitions (you cannot use IN on the partition key)");
            if (key == null)
            {
                key = statement.cfm.decorateKey(pks.get(0));
                casRequest = new CQL3CasRequest(statement.cfm, key, true, conditionColumns, updatesRegularRows, updatesStaticRow);
            }
            else if (!key.getKey().equals(pks.get(0)))
            {
                throw new InvalidRequestException("Batch with conditions cannot span multiple partitions");
            }

            CBuilder cbuilder = statement.createClustering(statementOptions);
            if (statement.hasConditions())
            {
                statement.addConditions(cbuilder.build(), casRequest, statementOptions);
                // As soon as we have a ifNotExists, we set columnsWithConditions to null so that everything is in the resultSet
                if (statement.hasIfNotExistCondition() || statement.hasIfExistCondition())
                    columnsWithConditions = null;
                else if (columnsWithConditions != null)
                    Iterables.addAll(columnsWithConditions, statement.getColumnsWithConditions());
            }
            casRequest.addRowUpdate(cbuilder, statement, statementOptions, timestamp);
        }

        return Pair.create(casRequest, columnsWithConditions);
    }

    public ResultMessage executeInternal(QueryState queryState, QueryOptions options) throws RequestValidationException, RequestExecutionException
    {
        if (hasConditions)
            return executeInternalWithConditions(BatchQueryOptions.withoutPerStatementVariables(options), queryState);

        executeInternalWithoutCondition(queryState, options);
        return new ResultMessage.Void();
    }

    private ResultMessage executeInternalWithoutCondition(QueryState queryState, QueryOptions options) throws RequestValidationException, RequestExecutionException
    {
        for (IMutation mutation : getMutations(BatchQueryOptions.withoutPerStatementVariables(options), true, queryState.getTimestamp()))
        {
            assert mutation instanceof Mutation || mutation instanceof CounterMutation;

            if (mutation instanceof Mutation)
                ((Mutation) mutation).apply();
            else if (mutation instanceof CounterMutation)
                ((CounterMutation) mutation).apply();
        }
        return null;
    }

    private ResultMessage executeInternalWithConditions(BatchQueryOptions options, QueryState state) throws RequestExecutionException, RequestValidationException
    {
        Pair<CQL3CasRequest, Set<ColumnDefinition>> p = makeCasRequest(options, state);
        CQL3CasRequest request = p.left;
        Set<ColumnDefinition> columnsWithConditions = p.right;

        String ksName = request.cfm.ksName;
        String tableName = request.cfm.cfName;

        try (RowIterator result = ModificationStatement.casInternal(request, state))
        {
            return new ResultMessage.Rows(ModificationStatement.buildCasResultSet(ksName, tableName, result, columnsWithConditions, true, options.forStatement(0)));
        }
    }

    public interface BatchVariables
    {
        public List<ByteBuffer> getVariablesForStatement(int statementInBatch);
    }

    public String toString()
    {
        return String.format("BatchStatement(type=%s, statements=%s)", type, statements);
    }

    public static class Parsed extends CFStatement
    {
        private final Type type;
        private final Attributes.Raw attrs;
        private final List<ModificationStatement.Parsed> parsedStatements;

        public Parsed(Type type, Attributes.Raw attrs, List<ModificationStatement.Parsed> parsedStatements)
        {
            super(null);
            this.type = type;
            this.attrs = attrs;
            this.parsedStatements = parsedStatements;
        }

        @Override
        public void prepareKeyspace(ClientState state) throws InvalidRequestException
        {
            for (ModificationStatement.Parsed statement : parsedStatements)
                statement.prepareKeyspace(state);
        }

        public ParsedStatement.Prepared prepare() throws InvalidRequestException
        {
            VariableSpecifications boundNames = getBoundVariables();

            String firstKS = null;
            String firstCF = null;
            boolean haveMultipleCFs = false;

            List<ModificationStatement> statements = new ArrayList<>(parsedStatements.size());
            for (ModificationStatement.Parsed parsed : parsedStatements)
            {
                if (firstKS == null)
                {
                    firstKS = parsed.keyspace();
                    firstCF = parsed.columnFamily();
                }
                else if (!haveMultipleCFs)
                {
                    haveMultipleCFs = !firstKS.equals(parsed.keyspace()) || !firstCF.equals(parsed.columnFamily());
                }

                statements.add(parsed.prepare(boundNames));
            }

            Attributes prepAttrs = attrs.prepare("[batch]", "[batch]");
            prepAttrs.collectMarkerSpecification(boundNames);

            BatchStatement batchStatement = new BatchStatement(boundNames.size(), type, statements, prepAttrs);
            batchStatement.validate();

            // Use the CFMetadata of the first statement for partition key bind indexes.  If the statements affect
            // multiple tables, we won't send partition key bind indexes.
            Short[] partitionKeyBindIndexes = haveMultipleCFs ? null
                                                              : boundNames.getPartitionKeyBindIndexes(batchStatement.statements.get(0).cfm);

            return new ParsedStatement.Prepared(batchStatement, boundNames, partitionKeyBindIndexes);
        }
    }
}<|MERGE_RESOLUTION|>--- conflicted
+++ resolved
@@ -238,8 +238,8 @@
             String suffix = tablesWithZeroGcGs.size() == 1 ? "" : "s";
             NoSpamLogger.log(logger, NoSpamLogger.Level.WARN, 1, TimeUnit.MINUTES, LOGGED_BATCH_LOW_GCGS_WARNING,
                              suffix, tablesWithZeroGcGs);
-            ClientWarn.warn(MessageFormatter.arrayFormat(LOGGED_BATCH_LOW_GCGS_WARNING, new Object[] { suffix, tablesWithZeroGcGs })
-                                            .getMessage());
+            ClientWarn.instance.warn(MessageFormatter.arrayFormat(LOGGED_BATCH_LOW_GCGS_WARNING, new Object[]{ suffix, tablesWithZeroGcGs })
+                                                     .getMessage());
         }
 
         return unzipMutations(mutations);
@@ -352,11 +352,7 @@
             {
                 logger.warn(format, tableNames, size, warnThreshold, size - warnThreshold, "");
             }
-<<<<<<< HEAD
-            ClientWarn.warn(MessageFormatter.arrayFormat(format, new Object[] {tableNames, size, warnThreshold, size - warnThreshold, ""}).getMessage());
-=======
-            ClientWarn.instance.warn(MessageFormatter.arrayFormat(format, new Object[]{ ksCfPairs, size, warnThreshold, size - warnThreshold, "" }).getMessage());
->>>>>>> f12e4dd6
+            ClientWarn.instance.warn(MessageFormatter.arrayFormat(format, new Object[] {tableNames, size, warnThreshold, size - warnThreshold, ""}).getMessage());
         }
     }
 
@@ -377,19 +373,13 @@
                              keySet.size(), keySet.size() == 1 ? "" : "s",
                              tableNames.size() == 1 ? "" : "s", tableNames);
 
-<<<<<<< HEAD
-            ClientWarn.warn(MessageFormatter.arrayFormat(UNLOGGED_BATCH_WARNING, new Object[]{keySet.size(), keySet.size() == 1 ? "" : "s",
-                                                    tableNames.size() == 1 ? "" : "s", tableNames}).getMessage());
-=======
-            ClientWarn.instance.warn(MessageFormatter.arrayFormat(unloggedBatchWarning,
+            ClientWarn.instance.warn(MessageFormatter.arrayFormat(UNLOGGED_BATCH_WARNING,
                                                                   new Object[]{
                                                                               keySet.size(),
                                                                               keySet.size() == 1 ? "" : "s",
-                                                                              ksCfPairs.size() == 1 ? "" : "s",
-                                                                              ksCfPairs
+                                                                              tableNames.size() == 1 ? "" : "s",
+                                                                              tableNames
                                                                   }).getMessage());
->>>>>>> f12e4dd6
-
         }
     }
 
