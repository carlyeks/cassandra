--- conflicted
+++ resolved
@@ -206,11 +206,7 @@
                 + "PRIMARY KEY ((keyspace_name), aggregate_name, signature))");
 
     public static final List<CFMetaData> All =
-<<<<<<< HEAD
-        ImmutableList.of(Keyspaces, Tables, Columns, Triggers, MaterializedViews, Types, Functions, Aggregates);
-=======
-        ImmutableList.of(Keyspaces, Tables, Columns, DroppedColumns, Triggers, Types, Functions, Aggregates);
->>>>>>> ece5cfc6
+        ImmutableList.of(Keyspaces, Tables, Columns, Triggers, DroppedColumns, MaterializedViews, Types, Functions, Aggregates);
 
     private static CFMetaData compile(String name, String description, String schema)
     {
@@ -1050,19 +1046,15 @@
         Map<ByteBuffer, CFMetaData.DroppedColumn> droppedColumns =
             readSchemaPartitionForTableAndApply(DROPPED_COLUMNS, keyspace, table, SchemaKeyspace::createDroppedColumnsFromDroppedColumnsPartition);
 
-<<<<<<< HEAD
-        readSchemaPartitionForTableAndApply(MATERIALIZEDVIEWS, ksName, cfName,
-            partition -> { createMaterializedViewsFromMaterializedViewsPartition(partition).forEach(materializedView -> cfm.addMaterializedView(materializedView)); return null; }
-        );
-
-        return cfm;
-=======
         Triggers triggers =
             readSchemaPartitionForTableAndApply(TRIGGERS, keyspace, table, SchemaKeyspace::createTriggersFromTriggersPartition);
 
+        Map<String, MaterializedViewDefinition> views =
+            readSchemaPartitionForTableAndApply(MATERIALIZEDVIEWS, keyspace, table, SchemaKeyspace::createMaterializedViewsFromMaterializedViewsPartition);
+
         return createTableFromTableRowAndColumns(row, columns).droppedColumns(droppedColumns)
-                                                              .triggers(triggers);
->>>>>>> ece5cfc6
+                                                              .triggers(triggers)
+                                                              .materializedViews(views);
     }
 
     public static CFMetaData createTableFromTableRowAndColumns(UntypedResultSet.Row row, List<ColumnDefinition> columns)
@@ -1319,12 +1311,15 @@
      * @param partition storage-level partition containing the materialized view definitions
      * @return the list of processed MaterializedViewDefinitions
      */
-    private static Collection<MaterializedViewDefinition> createMaterializedViewsFromMaterializedViewsPartition(RowIterator partition)
-    {
-        List<MaterializedViewDefinition> views = new ArrayList<>();
+    private static Map<String, MaterializedViewDefinition> createMaterializedViewsFromMaterializedViewsPartition(RowIterator partition)
+    {
+        Map<String, MaterializedViewDefinition> views = new HashMap<>();
         String query = String.format("SELECT * FROM %s.%s", NAME, MATERIALIZEDVIEWS);
         for (UntypedResultSet.Row row : QueryProcessor.resultify(query, partition))
-            views.add(createMaterializedViewFromMaterializedViewRow(row));
+        {
+            MaterializedViewDefinition mv = createMaterializedViewFromMaterializedViewRow(row);
+            views.put(mv.viewName, mv);
+        }
         return views;
     }
 
