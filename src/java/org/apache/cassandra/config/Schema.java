--- conflicted
+++ resolved
@@ -464,20 +464,9 @@
 
     public void updateKeyspace(String ksName, KeyspaceParams newParams)
     {
-<<<<<<< HEAD
-        KSMetaData oldKsm = getKSMetaData(ksName);
-        assert oldKsm != null;
-        KSMetaData newKsm = LegacySchemaTables.createKeyspaceFromName(ksName).cloneWith(oldKsm.cfMetaData().values(), oldKsm.userTypes);
-
-        setKeyspaceDefinition(newKsm);
-
-        Keyspace.open(ksName).update(newKsm);
-        MigrationManager.instance.notifyUpdateKeyspace(newKsm);
-=======
         KeyspaceMetadata ksm = update(ksName, ks -> ks.withSwapped(newParams));
-        Keyspace.open(ksName).createReplicationStrategy(ksm);
+        Keyspace.open(ksName).update(ksm);
         MigrationManager.instance.notifyUpdateKeyspace(ksm);
->>>>>>> 87c4eb2d
     }
 
     public void dropKeyspace(String ksName)
