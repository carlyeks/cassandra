--- conflicted
+++ resolved
@@ -191,16 +191,10 @@
     private volatile int memtableFlushPeriod = 0;
     private volatile int defaultTimeToLive = DEFAULT_DEFAULT_TIME_TO_LIVE;
     private volatile SpeculativeRetry speculativeRetry = DEFAULT_SPECULATIVE_RETRY;
-<<<<<<< HEAD
-    private volatile Map<ColumnIdentifier, DroppedColumn> droppedColumns = new HashMap();
-    private volatile Map<String, TriggerDefinition> triggers = new HashMap<>();
-    private volatile Map<String, MaterializedViewDefinition> materializedViews = new HashMap<>();
-    private volatile boolean isPurged = false;
-=======
     private volatile Map<ByteBuffer, DroppedColumn> droppedColumns = new HashMap<>();
     private volatile Triggers triggers = Triggers.none();
-
->>>>>>> 4feaa7a3
+    private volatile Map<String, MaterializedViewDefinition> materializedViews = new HashMap<>();
+
     /*
      * All CQL3 columns definition are stored in the columnMetadata map.
      * On top of that, we keep separated collection of each kind of definition, to
@@ -243,14 +237,9 @@
     public CFMetaData memtableFlushPeriod(int prop) {memtableFlushPeriod = prop; return this;}
     public CFMetaData defaultTimeToLive(int prop) {defaultTimeToLive = prop; return this;}
     public CFMetaData speculativeRetry(SpeculativeRetry prop) {speculativeRetry = prop; return this;}
-<<<<<<< HEAD
-    public CFMetaData droppedColumns(Map<ColumnIdentifier, DroppedColumn> cols) {droppedColumns = cols; return this;}
-    public CFMetaData triggers(Map<String, TriggerDefinition> prop) {triggers = prop; return this;}
-    public CFMetaData materializedViews(Map<String, MaterializedViewDefinition> prop) {materializedViews = prop; return this;}
-=======
     public CFMetaData droppedColumns(Map<ByteBuffer, DroppedColumn> cols) {droppedColumns = cols; return this;}
     public CFMetaData triggers(Triggers prop) {triggers = prop; return this;}
->>>>>>> 4feaa7a3
+    public CFMetaData materializedViews(Map<String, MaterializedViewDefinition> prop) {materializedViews = prop; return this;}
 
     private CFMetaData(String keyspace,
                        String name,
@@ -485,12 +474,8 @@
                       .speculativeRetry(oldCFMD.speculativeRetry)
                       .memtableFlushPeriod(oldCFMD.memtableFlushPeriod)
                       .droppedColumns(new HashMap<>(oldCFMD.droppedColumns))
-<<<<<<< HEAD
-                      .materializedViews(new HashMap<>(oldCFMD.materializedViews))
-                      .triggers(new HashMap<>(oldCFMD.triggers));
-=======
-                      .triggers(oldCFMD.triggers);
->>>>>>> 4feaa7a3
+                      .triggers(oldCFMD.triggers)
+                      .materializedViews(new HashMap<>(oldCFMD.materializedViews));
     }
 
     /**
@@ -1214,25 +1199,6 @@
         return removed;
     }
 
-<<<<<<< HEAD
-    public void addTriggerDefinition(TriggerDefinition def) throws InvalidRequestException
-    {
-        if (containsTriggerDefinition(def))
-            throw new InvalidRequestException(
-                String.format("Cannot create trigger %s, a trigger with the same name already exists", def.name));
-        triggers.put(def.name, def);
-    }
-
-    public boolean containsTriggerDefinition(TriggerDefinition def)
-    {
-        return triggers.containsKey(def.name);
-    }
-
-    public boolean removeTrigger(String name)
-    {
-        return triggers.remove(name) != null;
-    }
-
     public void addMaterializedView(MaterializedViewDefinition def)
     {
         if (materializedViews.containsKey(def.viewName))
@@ -1250,8 +1216,6 @@
         materializedViews.put(def.viewName, def);
     }
 
-=======
->>>>>>> 4feaa7a3
     public void recordColumnDrop(ColumnDefinition def)
     {
         droppedColumns.put(def.name.bytes, new DroppedColumn(def.type, FBUtilities.timestampMicros()));
@@ -1410,12 +1374,8 @@
             .append("maxIndexInterval", maxIndexInterval)
             .append("speculativeRetry", speculativeRetry)
             .append("droppedColumns", droppedColumns)
-<<<<<<< HEAD
-            .append("triggers", triggers.values())
+            .append("triggers", triggers)
             .append("materializedViews", materializedViews.values())
-=======
-            .append("triggers", triggers)
->>>>>>> 4feaa7a3
             .toString();
     }
 
