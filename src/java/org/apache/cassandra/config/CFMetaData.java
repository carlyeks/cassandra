--- conflicted
+++ resolved
@@ -84,6 +84,15 @@
 
     // Note that this is the default only for user created tables
     public final static String DEFAULT_COMPRESSOR = LZ4Compressor.class.getCanonicalName();
+
+    // Note that this need to come *before* any CFMetaData is defined so before the compile below.
+    private static final Comparator<ColumnDefinition> regularColumnComparator = new Comparator<ColumnDefinition>()
+    {
+        public int compare(ColumnDefinition def1, ColumnDefinition def2)
+        {
+            return ByteBufferUtil.compareUnsigned(def1.name.bytes, def2.name.bytes);
+        }
+    };
 
     public static class SpeculativeRetry
     {
@@ -1290,23 +1299,22 @@
         return false;
     }
 
-<<<<<<< HEAD
     public boolean hasComplexColumns()
     {
         for (ColumnDefinition def : partitionColumns())
             if (def.isComplex())
-=======
+                return true;
+        return false;
+    }
+
     public boolean hasDroppedCollectionColumns()
     {
         for (DroppedColumn def : getDroppedColumns().values())
             if (def.type instanceof CollectionType && def.type.isMultiCell())
->>>>>>> ece5cfc6
                 return true;
         return false;
     }
 
-<<<<<<< HEAD
-=======
     public boolean isSuper()
     {
         return isSuper;
@@ -1317,7 +1325,6 @@
         return isCounter;
     }
 
->>>>>>> ece5cfc6
     // We call dense a CF for which each component of the comparator is a clustering column, i.e. no
     // component is used to store a regular column names. In other words, non-composite static "thrift"
     // and CQL3 CF are *not* dense.
