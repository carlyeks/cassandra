--- conflicted
+++ resolved
@@ -93,14 +93,7 @@
 
     private static Class<? extends Allocator> memtableAllocator;
 
-<<<<<<< HEAD
     static
-=======
-    /**
-     * Inspect the classpath to find storage configuration file
-     */
-    public static URL getStorageConfigURL() throws ConfigurationException
->>>>>>> eb92a9fc
     {
         // In client mode, we use a default configuration. Note that the fields of this class will be
         // left unconfigured however (the partitioner or localDC will be null for instance) so this
@@ -133,7 +126,7 @@
     }
 
     @VisibleForTesting
-    static Config loadConfig() throws ConfigurationException
+    public static Config loadConfig() throws ConfigurationException
     {
         String loaderClass = System.getProperty("cassandra.config.loader");
         ConfigurationLoader loader = loaderClass == null
