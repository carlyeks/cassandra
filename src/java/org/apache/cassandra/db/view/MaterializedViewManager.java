/*
 * Licensed to the Apache Software Foundation (ASF) under one
 * or more contributor license agreements.  See the NOTICE file
 * distributed with this work for additional information
 * regarding copyright ownership.  The ASF licenses this file
 * to you under the Apache License, Version 2.0 (the
 * "License"); you may not use this file except in compliance
 * with the License.  You may obtain a copy of the License at
 *
 *     http://www.apache.org/licenses/LICENSE-2.0
 *
 * Unless required by applicable law or agreed to in writing, software
 * distributed under the License is distributed on an "AS IS" BASIS,
 * WITHOUT WARRANTIES OR CONDITIONS OF ANY KIND, either express or implied.
 * See the License for the specific language governing permissions and
 * limitations under the License.
 */

package org.apache.cassandra.db.view;

import java.nio.ByteBuffer;
import java.util.Collection;
import java.util.HashMap;
import java.util.List;
import java.util.Map;
import java.util.concurrent.ConcurrentNavigableMap;
import java.util.concurrent.ConcurrentSkipListMap;
import java.util.concurrent.locks.Lock;

import com.google.common.collect.Lists;
import com.google.common.util.concurrent.Striped;

import org.apache.cassandra.config.DatabaseDescriptor;
import org.apache.cassandra.config.MaterializedViewDefinition;
import org.apache.cassandra.db.ColumnFamilyStore;
import org.apache.cassandra.db.IMutation;
import org.apache.cassandra.db.Keyspace;
import org.apache.cassandra.db.Mutation;
import org.apache.cassandra.db.SystemKeyspace;
import org.apache.cassandra.db.partitions.PartitionUpdate;
import org.apache.cassandra.exceptions.OverloadedException;
import org.apache.cassandra.exceptions.UnavailableException;
import org.apache.cassandra.exceptions.WriteTimeoutException;
import org.apache.cassandra.service.StorageProxy;
import org.apache.cassandra.service.StorageService;

/**
 * Manages {@link MaterializedView}'s for a single {@link ColumnFamilyStore}. All of the materialized views for that
 * table are created when this manager is initialized.
 *
 * The main purposes of the manager are to provide a single location for updates to be vetted to see whether they update
 * any views {@link MaterializedViewManager#updateAffectsView(PartitionUpdate)}, provide locks to prevent multiple
 * updates from creating incoherent updates in the view {@link MaterializedViewManager#acquireLockFor(ByteBuffer)}, and
 * to affect change on the view.
 */
public class MaterializedViewManager
{
    private static final Striped<Lock> LOCKS = Striped.lazyWeakLock(DatabaseDescriptor.getConcurrentWriters() * 1024);

    private final ConcurrentNavigableMap<String, MaterializedView> viewsByName;

    private final ColumnFamilyStore baseCfs;

    public MaterializedViewManager(ColumnFamilyStore baseCfs)
    {
        this.viewsByName = new ConcurrentSkipListMap<>();

        this.baseCfs = baseCfs;
    }

    public Iterable<MaterializedView> allViews()
    {
        return viewsByName.values();
    }

    public void init()
    {
        reload();
    }

    public void invalidate()
    {
        for (MaterializedView view: allViews())
            removeMaterializedView(view.name);
    }

    public void reload()
    {
        Map<String, MaterializedViewDefinition> newViewsByName = new HashMap<>();
        for (MaterializedViewDefinition definition: baseCfs.metadata.getMaterializedViews().values())
        {
            newViewsByName.put(definition.viewName, definition);
        }

        for (String viewName: viewsByName.keySet())
        {
            if (!newViewsByName.containsKey(viewName))
                removeMaterializedView(viewName);
        }

        for (Map.Entry<String, MaterializedViewDefinition> entry : newViewsByName.entrySet())
        {
            if (!viewsByName.containsKey(entry.getKey()))
                addMaterializedView(entry.getValue());
        }

        for (MaterializedView view : allViews())
        {
            view.build();
            // We provide the new definition from the base metadata
            view.updateDefinition(newViewsByName.get(view.name));
        }
    }

    public void buildAllViews()
    {
        for (MaterializedView view : allViews())
            view.build();
    }

    public void removeMaterializedView(String name)
    {
        MaterializedView view = viewsByName.remove(name);

        if (view == null)
            return;

        SystemKeyspace.setMaterializedViewRemoved(baseCfs.metadata.ksName, view.name);
    }

    public void addMaterializedView(MaterializedViewDefinition definition)
    {
        MaterializedView view = new MaterializedView(definition, baseCfs);

        viewsByName.put(definition.viewName, view);
    }

    /**
     * Calculates and pushes updates to the views replicas. The replicas
     * @param key
     * @param cf
     * @throws UnavailableException
     * @throws OverloadedException
     * @throws WriteTimeoutException
     */
    public void pushReplicaUpdates(ByteBuffer key, PartitionUpdate cf) throws UnavailableException, OverloadedException, WriteTimeoutException
    {
        // This happens when we are replaying from commitlog. In that case, we have already sent this commit off to the
        // view node.
        if (!StorageService.instance.isJoined()) return;

        List<Mutation> mutations = null;
        for (Map.Entry<String, MaterializedView> view : viewsByName.entrySet())
        {
            Collection<Mutation> viewMutations = view.getValue().createMutations(key, cf, false);
            if (viewMutations != null && !viewMutations.isEmpty())
            {
                if (mutations == null)
                    mutations = Lists.newLinkedList();
                mutations.addAll(viewMutations);
            }
        }
        if (mutations != null)
        {
            StorageProxy.mutateMV(key, mutations);
        }
    }

    public boolean updateAffectsView(PartitionUpdate upd)
    {
        for (MaterializedView view : allViews())
        {
            if (view.updateAffectsView(upd))
                return true;
        }
        return false;
    }

    public static Lock acquireLockFor(ByteBuffer key)
    {
        Lock lock = LOCKS.get(key);

        if (lock.tryLock())
            return lock;

        return null;
    }

<<<<<<< HEAD
    public static boolean updatesAffectView(Collection<? extends IMutation> mutations)
=======
    public static boolean touchesSelectedColumn(Collection<? extends IMutation> mutations, boolean ignoreRf1)
>>>>>>> 4dec453e
    {
        for (IMutation mutation : mutations)
        {
            for (PartitionUpdate cf : mutation.getPartitionUpdates())
            {
                if (ignoreRf1 && Keyspace.open(cf.metadata().ksName).getReplicationStrategy().getReplicationFactor() == 1)
                    continue;

                MaterializedViewManager viewManager = Keyspace.open(cf.metadata().ksName)
                                                              .getColumnFamilyStore(cf.metadata().cfId).materializedViewManager;
                if (viewManager.updateAffectsView(cf))
                    return true;
            }
        }

        return false;
    }
}<|MERGE_RESOLUTION|>--- conflicted
+++ resolved
@@ -186,11 +186,7 @@
         return null;
     }
 
-<<<<<<< HEAD
-    public static boolean updatesAffectView(Collection<? extends IMutation> mutations)
-=======
-    public static boolean touchesSelectedColumn(Collection<? extends IMutation> mutations, boolean ignoreRf1)
->>>>>>> 4dec453e
+    public static boolean updatesAffectView(Collection<? extends IMutation> mutations, boolean ignoreRf1)
     {
         for (IMutation mutation : mutations)
         {
