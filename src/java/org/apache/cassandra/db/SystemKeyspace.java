/*
 * Licensed to the Apache Software Foundation (ASF) under one
 * or more contributor license agreements.  See the NOTICE file
 * distributed with this work for additional information
 * regarding copyright ownership.  The ASF licenses this file
 * to you under the Apache License, Version 2.0 (the
 * "License"); you may not use this file except in compliance
 * with the License.  You may obtain a copy of the License at
 *
 *     http://www.apache.org/licenses/LICENSE-2.0
 *
 * Unless required by applicable law or agreed to in writing, software
 * distributed under the License is distributed on an "AS IS" BASIS,
 * WITHOUT WARRANTIES OR CONDITIONS OF ANY KIND, either express or implied.
 * See the License for the specific language governing permissions and
 * limitations under the License.
 */
package org.apache.cassandra.db;

import java.io.*;
import java.net.InetAddress;
import java.nio.ByteBuffer;
import java.util.*;
import java.util.concurrent.TimeUnit;

import javax.management.openmbean.OpenDataException;
import javax.management.openmbean.TabularData;

import com.google.common.base.Function;
import com.google.common.collect.*;
import com.google.common.io.ByteStreams;

import org.slf4j.Logger;
import org.slf4j.LoggerFactory;
import org.apache.cassandra.config.CFMetaData;
import org.apache.cassandra.config.DatabaseDescriptor;
import org.apache.cassandra.config.Schema;
import org.apache.cassandra.cql3.QueryProcessor;
import org.apache.cassandra.cql3.UntypedResultSet;
import org.apache.cassandra.cql3.functions.*;
import org.apache.cassandra.db.partitions.*;
import org.apache.cassandra.db.commitlog.ReplayPosition;
import org.apache.cassandra.db.compaction.CompactionHistoryTabularData;
import org.apache.cassandra.db.compaction.LeveledCompactionStrategy;
import org.apache.cassandra.db.marshal.*;
import org.apache.cassandra.dht.IPartitioner;
import org.apache.cassandra.dht.Range;
import org.apache.cassandra.dht.Token;
import org.apache.cassandra.exceptions.ConfigurationException;
import org.apache.cassandra.io.sstable.format.SSTableReader;
import org.apache.cassandra.io.util.DataOutputBuffer;
import org.apache.cassandra.io.util.NIODataInputStream;
import org.apache.cassandra.locator.IEndpointSnitch;
import org.apache.cassandra.metrics.RestorableMeter;
import org.apache.cassandra.net.MessagingService;
import org.apache.cassandra.schema.Functions;
import org.apache.cassandra.schema.KeyspaceMetadata;
import org.apache.cassandra.schema.KeyspaceParams;
import org.apache.cassandra.schema.SchemaKeyspace;
import org.apache.cassandra.schema.Tables;
import org.apache.cassandra.schema.Types;
import org.apache.cassandra.service.StorageService;
import org.apache.cassandra.service.paxos.Commit;
import org.apache.cassandra.service.paxos.PaxosState;
import org.apache.cassandra.thrift.cassandraConstants;
import org.apache.cassandra.transport.Server;
import org.apache.cassandra.utils.*;

import static org.apache.cassandra.cql3.QueryProcessor.executeInternal;
import static org.apache.cassandra.cql3.QueryProcessor.executeOnceInternal;

public final class SystemKeyspace
{
    private SystemKeyspace()
    {
    }

    private static final Logger logger = LoggerFactory.getLogger(SystemKeyspace.class);

    // Used to indicate that there was a previous version written to the legacy (pre 1.2)
    // system.Versions table, but that we cannot read it. Suffice to say, any upgrade should
    // proceed through 1.2.x before upgrading to the current version.
    public static final CassandraVersion UNREADABLE_VERSION = new CassandraVersion("0.0.0-unknown");

    // Used to indicate that no previous version information was found. When encountered, we assume that
    // Cassandra was not previously installed and we're in the process of starting a fresh node.
    public static final CassandraVersion NULL_VERSION = new CassandraVersion("0.0.0-absent");

    public static final String NAME = "system";

    public static final String HINTS = "hints";
    public static final String BATCHLOG = "batchlog";
    public static final String PAXOS = "paxos";
    public static final String BUILT_INDEXES = "IndexInfo";
    public static final String LOCAL = "local";
    public static final String PEERS = "peers";
    public static final String PEER_EVENTS = "peer_events";
    public static final String RANGE_XFERS = "range_xfers";
    public static final String COMPACTIONS_IN_PROGRESS = "compactions_in_progress";
    public static final String COMPACTION_HISTORY = "compaction_history";
    public static final String SSTABLE_ACTIVITY = "sstable_activity";
    public static final String SIZE_ESTIMATES = "size_estimates";
    public static final String AVAILABLE_RANGES = "available_ranges";
    public static final String MATERIALIZEDVIEWS_BUILDS_IN_PROGRESS = "materializedviews_builds_in_progress";
    public static final String BUILT_MATERIALIZEDVIEWS = "built_materializedviews";

    @Deprecated public static final String LEGACY_KEYSPACES = "schema_keyspaces";
    @Deprecated public static final String LEGACY_COLUMNFAMILIES = "schema_columnfamilies";
    @Deprecated public static final String LEGACY_COLUMNS = "schema_columns";
    @Deprecated public static final String LEGACY_TRIGGERS = "schema_triggers";
    @Deprecated public static final String LEGACY_USERTYPES = "schema_usertypes";
    @Deprecated public static final String LEGACY_FUNCTIONS = "schema_functions";
    @Deprecated public static final String LEGACY_AGGREGATES = "schema_aggregates";

    public static final CFMetaData Hints =
        compile(HINTS,
                "hints awaiting delivery",
                "CREATE TABLE %s ("
                + "target_id uuid,"
                + "hint_id timeuuid,"
                + "message_version int,"
                + "mutation blob,"
                + "PRIMARY KEY ((target_id), hint_id, message_version)) "
                + "WITH COMPACT STORAGE")
                .compactionStrategyOptions(Collections.singletonMap("enabled", "false"))
                .gcGraceSeconds(0);

    public static final CFMetaData Batchlog =
        compile(BATCHLOG,
                "batches awaiting replay",
                "CREATE TABLE %s ("
                + "id uuid,"
                + "data blob,"
                + "version int,"
                + "written_at timestamp,"
                + "PRIMARY KEY ((id)))")
                .compactionStrategyOptions(Collections.singletonMap("min_threshold", "2"))
                .gcGraceSeconds(0);

    private static final CFMetaData Paxos =
        compile(PAXOS,
                "in-progress paxos proposals",
                "CREATE TABLE %s ("
                + "row_key blob,"
                + "cf_id UUID,"
                + "in_progress_ballot timeuuid,"
                + "most_recent_commit blob,"
                + "most_recent_commit_at timeuuid,"
                + "most_recent_commit_version int,"
                + "proposal blob,"
                + "proposal_ballot timeuuid,"
                + "proposal_version int,"
                + "PRIMARY KEY ((row_key), cf_id))")
                .compactionStrategyClass(LeveledCompactionStrategy.class);

    private static final CFMetaData BuiltIndexes =
        compile(BUILT_INDEXES,
                "built column indexes",
                "CREATE TABLE \"%s\" ("
                + "table_name text," // table_name here is the name of the keyspace - don't be fooled
                + "index_name text,"
                + "PRIMARY KEY ((table_name), index_name)) "
                + "WITH COMPACT STORAGE");

    private static final CFMetaData Local =
        compile(LOCAL,
                "information about the local node",
                "CREATE TABLE %s ("
                + "key text,"
                + "bootstrapped text,"
                + "broadcast_address inet,"
                + "cluster_name text,"
                + "cql_version text,"
                + "data_center text,"
                + "gossip_generation int,"
                + "host_id uuid,"
                + "listen_address inet,"
                + "native_protocol_version text,"
                + "partitioner text,"
                + "rack text,"
                + "release_version text,"
                + "rpc_address inet,"
                + "schema_version uuid,"
                + "thrift_version text,"
                + "tokens set<varchar>,"
                + "truncated_at map<uuid, blob>,"
                + "PRIMARY KEY ((key)))");

    private static final CFMetaData Peers =
        compile(PEERS,
                "information about known peers in the cluster",
                "CREATE TABLE %s ("
                + "peer inet,"
                + "data_center text,"
                + "host_id uuid,"
                + "preferred_ip inet,"
                + "rack text,"
                + "release_version text,"
                + "rpc_address inet,"
                + "schema_version uuid,"
                + "tokens set<varchar>,"
                + "PRIMARY KEY ((peer)))");

    private static final CFMetaData PeerEvents =
        compile(PEER_EVENTS,
                "events related to peers",
                "CREATE TABLE %s ("
                + "peer inet,"
                + "hints_dropped map<uuid, int>,"
                + "PRIMARY KEY ((peer)))");

    private static final CFMetaData RangeXfers =
        compile(RANGE_XFERS,
                "ranges requested for transfer",
                "CREATE TABLE %s ("
                + "token_bytes blob,"
                + "requested_at timestamp,"
                + "PRIMARY KEY ((token_bytes)))");

    private static final CFMetaData CompactionsInProgress =
        compile(COMPACTIONS_IN_PROGRESS,
                "unfinished compactions",
                "CREATE TABLE %s ("
                + "id uuid,"
                + "columnfamily_name text,"
                + "inputs set<int>,"
                + "keyspace_name text,"
                + "PRIMARY KEY ((id)))");

    private static final CFMetaData CompactionHistory =
        compile(COMPACTION_HISTORY,
                "week-long compaction history",
                "CREATE TABLE %s ("
                + "id uuid,"
                + "bytes_in bigint,"
                + "bytes_out bigint,"
                + "columnfamily_name text,"
                + "compacted_at timestamp,"
                + "keyspace_name text,"
                + "rows_merged map<int, bigint>,"
                + "PRIMARY KEY ((id)))")
                .defaultTimeToLive((int) TimeUnit.DAYS.toSeconds(7));

    private static final CFMetaData SSTableActivity =
        compile(SSTABLE_ACTIVITY,
                "historic sstable read rates",
                "CREATE TABLE %s ("
                + "keyspace_name text,"
                + "columnfamily_name text,"
                + "generation int,"
                + "rate_120m double,"
                + "rate_15m double,"
                + "PRIMARY KEY ((keyspace_name, columnfamily_name, generation)))");

    private static final CFMetaData SizeEstimates =
        compile(SIZE_ESTIMATES,
                "per-table primary range size estimates",
                "CREATE TABLE %s ("
                + "keyspace_name text,"
                + "table_name text,"
                + "range_start text,"
                + "range_end text,"
                + "mean_partition_size bigint,"
                + "partitions_count bigint,"
                + "PRIMARY KEY ((keyspace_name), table_name, range_start, range_end))")
                .gcGraceSeconds(0);

    private static final CFMetaData AvailableRanges =
        compile(AVAILABLE_RANGES,
                "available keyspace/ranges during bootstrap/replace that are ready to be served",
                "CREATE TABLE %s ("
                + "keyspace_name text,"
                + "ranges set<blob>,"
                + "PRIMARY KEY ((keyspace_name)))");

<<<<<<< HEAD
    public static final CFMetaData MaterializedViewsBuilds =
        compile(MATERIALIZEDVIEWS_BUILDS_IN_PROGRESS,
                "materialized views builds current progress",
                "CREATE TABLE %s ("
                + "keyspace_name text,"
                + "view_name text,"
                + "last_token varchar,"
                + "generation_number int,"
                + "PRIMARY KEY ((keyspace_name), view_name))");

    public static final CFMetaData BuiltMaterializedViews =
    compile(BUILT_MATERIALIZEDVIEWS,
            "built materialized views",
            "CREATE TABLE \"%s\" ("
            + "keyspace_name text,"
            + "view_name text,"
            + "PRIMARY KEY ((keyspace_name), view_name))");
=======
    @Deprecated
    public static final CFMetaData LegacyKeyspaces =
        compile(LEGACY_KEYSPACES,
                "*DEPRECATED* keyspace definitions",
                "CREATE TABLE %s ("
                + "keyspace_name text,"
                + "durable_writes boolean,"
                + "strategy_class text,"
                + "strategy_options text,"
                + "PRIMARY KEY ((keyspace_name))) "
                + "WITH COMPACT STORAGE");

    @Deprecated
    public static final CFMetaData LegacyColumnfamilies =
        compile(LEGACY_COLUMNFAMILIES,
                "*DEPRECATED* table definitions",
                "CREATE TABLE %s ("
                + "keyspace_name text,"
                + "columnfamily_name text,"
                + "bloom_filter_fp_chance double,"
                + "caching text,"
                + "cf_id uuid," // post-2.1 UUID cfid
                + "comment text,"
                + "compaction_strategy_class text,"
                + "compaction_strategy_options text,"
                + "comparator text,"
                + "compression_parameters text,"
                + "default_time_to_live int,"
                + "default_validator text,"
                + "dropped_columns map<text, bigint>,"
                + "gc_grace_seconds int,"
                + "is_dense boolean,"
                + "key_validator text,"
                + "local_read_repair_chance double,"
                + "max_compaction_threshold int,"
                + "max_index_interval int,"
                + "memtable_flush_period_in_ms int,"
                + "min_compaction_threshold int,"
                + "min_index_interval int,"
                + "read_repair_chance double,"
                + "speculative_retry text,"
                + "subcomparator text,"
                + "type text,"
                + "PRIMARY KEY ((keyspace_name), columnfamily_name))");

    @Deprecated
    public static final CFMetaData LegacyColumns =
        compile(LEGACY_COLUMNS,
                "*DEPRECATED* column definitions",
                "CREATE TABLE %s ("
                + "keyspace_name text,"
                + "columnfamily_name text,"
                + "column_name text,"
                + "component_index int,"
                + "index_name text,"
                + "index_options text,"
                + "index_type text,"
                + "type text,"
                + "validator text,"
                + "PRIMARY KEY ((keyspace_name), columnfamily_name, column_name))");

    @Deprecated
    public static final CFMetaData LegacyTriggers =
        compile(LEGACY_TRIGGERS,
                "*DEPRECATED* trigger definitions",
                "CREATE TABLE %s ("
                + "keyspace_name text,"
                + "columnfamily_name text,"
                + "trigger_name text,"
                + "trigger_options map<text, text>,"
                + "PRIMARY KEY ((keyspace_name), columnfamily_name, trigger_name))");

    @Deprecated
    public static final CFMetaData LegacyUsertypes =
        compile(LEGACY_USERTYPES,
                "*DEPRECATED* user defined type definitions",
                "CREATE TABLE %s ("
                + "keyspace_name text,"
                + "type_name text,"
                + "field_names list<text>,"
                + "field_types list<text>,"
                + "PRIMARY KEY ((keyspace_name), type_name))");

    @Deprecated
    public static final CFMetaData LegacyFunctions =
        compile(LEGACY_FUNCTIONS,
                "*DEPRECATED* user defined function definitions",
                "CREATE TABLE %s ("
                + "keyspace_name text,"
                + "function_name text,"
                + "signature frozen<list<text>>,"
                + "argument_names list<text>,"
                + "argument_types list<text>,"
                + "body text,"
                + "language text,"
                + "return_type text,"
                + "called_on_null_input boolean,"
                + "PRIMARY KEY ((keyspace_name), function_name, signature))");

    @Deprecated
    public static final CFMetaData LegacyAggregates =
        compile(LEGACY_AGGREGATES,
                "*DEPRECATED* user defined aggregate definitions",
                "CREATE TABLE %s ("
                + "keyspace_name text,"
                + "aggregate_name text,"
                + "signature frozen<list<text>>,"
                + "argument_types list<text>,"
                + "final_func text,"
                + "initcond blob,"
                + "return_type text,"
                + "state_func text,"
                + "state_type text,"
                + "PRIMARY KEY ((keyspace_name), aggregate_name, signature))");
>>>>>>> 4feaa7a3

    private static CFMetaData compile(String name, String description, String schema)
    {
        return CFMetaData.compile(String.format(schema, name), NAME)
                         .comment(description);
    }

    public static KeyspaceMetadata metadata()
    {
        return KeyspaceMetadata.create(NAME, KeyspaceParams.local(), tables(), Types.none(), functions());
    }

    private static Tables tables()
    {
<<<<<<< HEAD
        return Tables.builder()
                     .add(LegacySchemaTables.All)
                     .add(BuiltIndexes,
                          Hints,
                          Batchlog,
                          Paxos,
                          Local,
                          Peers,
                          PeerEvents,
                          RangeXfers,
                          CompactionsInProgress,
                          CompactionHistory,
                          SSTableActivity,
                          SizeEstimates,
                          AvailableRanges,
                          MaterializedViewsBuilds,
                          BuiltMaterializedViews)
                     .build();
=======
        return Tables.of(BuiltIndexes,
                         Hints,
                         Batchlog,
                         Paxos,
                         Local,
                         Peers,
                         PeerEvents,
                         RangeXfers,
                         CompactionsInProgress,
                         CompactionHistory,
                         SSTableActivity,
                         SizeEstimates,
                         AvailableRanges,
                         LegacyKeyspaces,
                         LegacyColumnfamilies,
                         LegacyColumns,
                         LegacyTriggers,
                         LegacyUsertypes,
                         LegacyFunctions,
                         LegacyAggregates);
>>>>>>> 4feaa7a3
    }

    private static Functions functions()
    {
        return Functions.builder()
                        .add(UuidFcts.all())
                        .add(TimeFcts.all())
                        .add(BytesConversionFcts.all())
                        .add(AggregateFcts.all())
                        .build();
    }

    private static volatile Map<UUID, Pair<ReplayPosition, Long>> truncationRecords;

    public enum BootstrapState
    {
        NEEDS_BOOTSTRAP,
        COMPLETED,
        IN_PROGRESS,
        DECOMMISSIONED
    }

    private static DecoratedKey decorate(ByteBuffer key)
    {
        return StorageService.getPartitioner().decorateKey(key);
    }

    public static void finishStartup()
    {
        persistLocalMetadata();
        SchemaKeyspace.saveSystemKeyspacesSchema();
    }

    private static void persistLocalMetadata()
    {
        String req = "INSERT INTO system.%s (" +
                     "key," +
                     "cluster_name," +
                     "release_version," +
                     "cql_version," +
                     "thrift_version," +
                     "native_protocol_version," +
                     "data_center," +
                     "rack," +
                     "partitioner," +
                     "rpc_address," +
                     "broadcast_address," +
                     "listen_address" +
                     ") VALUES (?, ?, ?, ?, ?, ?, ?, ?, ?, ?, ?, ?)";
        IEndpointSnitch snitch = DatabaseDescriptor.getEndpointSnitch();
        executeOnceInternal(String.format(req, LOCAL),
                            LOCAL,
                            DatabaseDescriptor.getClusterName(),
                            FBUtilities.getReleaseVersionString(),
                            QueryProcessor.CQL_VERSION.toString(),
                            cassandraConstants.VERSION,
                            String.valueOf(Server.CURRENT_VERSION),
                            snitch.getDatacenter(FBUtilities.getBroadcastAddress()),
                            snitch.getRack(FBUtilities.getBroadcastAddress()),
                            DatabaseDescriptor.getPartitioner().getClass().getName(),
                            DatabaseDescriptor.getRpcAddress(),
                            FBUtilities.getBroadcastAddress(),
                            FBUtilities.getLocalAddress());
    }

    /**
     * Write compaction log, except columfamilies under system keyspace.
     *
     * @param cfs cfs to compact
     * @param toCompact sstables to compact
     * @return compaction task id or null if cfs is under system keyspace
     */
    public static UUID startCompaction(ColumnFamilyStore cfs, Iterable<SSTableReader> toCompact)
    {
        if (Schema.isSystemKeyspace(cfs.keyspace.getName()))
            return null;

        UUID compactionId = UUIDGen.getTimeUUID();
        Iterable<Integer> generations = Iterables.transform(toCompact, new Function<SSTableReader, Integer>()
        {
            public Integer apply(SSTableReader sstable)
            {
                return sstable.descriptor.generation;
            }
        });
        String req = "INSERT INTO system.%s (id, keyspace_name, columnfamily_name, inputs) VALUES (?, ?, ?, ?)";
        executeInternal(String.format(req, COMPACTIONS_IN_PROGRESS), compactionId, cfs.keyspace.getName(), cfs.name, Sets.newHashSet(generations));
        forceBlockingFlush(COMPACTIONS_IN_PROGRESS);
        return compactionId;
    }

    /**
     * Deletes the entry for this compaction from the set of compactions in progress.  The compaction does not need
     * to complete successfully for this to be called.
     * @param taskId what was returned from {@code startCompaction}
     */
    public static void finishCompaction(UUID taskId)
    {
        assert taskId != null;

        executeInternal(String.format("DELETE FROM system.%s WHERE id = ?", COMPACTIONS_IN_PROGRESS), taskId);
        forceBlockingFlush(COMPACTIONS_IN_PROGRESS);
    }

    /**
     * Returns a Map whose keys are KS.CF pairs and whose values are maps from sstable generation numbers to the
     * task ID of the compaction they were participating in.
     */
    public static Map<Pair<String, String>, Map<Integer, UUID>> getUnfinishedCompactions()
    {
        String req = "SELECT * FROM system.%s";
        UntypedResultSet resultSet = executeInternal(String.format(req, COMPACTIONS_IN_PROGRESS));

        Map<Pair<String, String>, Map<Integer, UUID>> unfinishedCompactions = new HashMap<>();
        for (UntypedResultSet.Row row : resultSet)
        {
            String keyspace = row.getString("keyspace_name");
            String columnfamily = row.getString("columnfamily_name");
            Set<Integer> inputs = row.getSet("inputs", Int32Type.instance);
            UUID taskID = row.getUUID("id");

            Pair<String, String> kscf = Pair.create(keyspace, columnfamily);
            Map<Integer, UUID> generationToTaskID = unfinishedCompactions.get(kscf);
            if (generationToTaskID == null)
                generationToTaskID = new HashMap<>(inputs.size());

            for (Integer generation : inputs)
                generationToTaskID.put(generation, taskID);

            unfinishedCompactions.put(kscf, generationToTaskID);
        }
        return unfinishedCompactions;
    }

    public static void discardCompactionsInProgress()
    {
        ColumnFamilyStore compactionLog = Keyspace.open(NAME).getColumnFamilyStore(COMPACTIONS_IN_PROGRESS);
        compactionLog.truncateBlocking();
    }

    public static void updateCompactionHistory(String ksname,
                                               String cfname,
                                               long compactedAt,
                                               long bytesIn,
                                               long bytesOut,
                                               Map<Integer, Long> rowsMerged)
    {
        // don't write anything when the history table itself is compacted, since that would in turn cause new compactions
        if (ksname.equals("system") && cfname.equals(COMPACTION_HISTORY))
            return;
        String req = "INSERT INTO system.%s (id, keyspace_name, columnfamily_name, compacted_at, bytes_in, bytes_out, rows_merged) VALUES (?, ?, ?, ?, ?, ?, ?)";
        executeInternal(String.format(req, COMPACTION_HISTORY), UUIDGen.getTimeUUID(), ksname, cfname, ByteBufferUtil.bytes(compactedAt), bytesIn, bytesOut, rowsMerged);
    }

    public static TabularData getCompactionHistory() throws OpenDataException
    {
        UntypedResultSet queryResultSet = executeInternal(String.format("SELECT * from system.%s", COMPACTION_HISTORY));
        return CompactionHistoryTabularData.from(queryResultSet);
    }

    public static boolean isViewBuilt(String keyspaceName, String viewName)
    {
        String req = "SELECT view_name FROM %s.\"%s\" WHERE keyspace_name=? AND view_name=?";
        UntypedResultSet result = executeInternal(String.format(req, NAME, BUILT_MATERIALIZEDVIEWS), keyspaceName, viewName);
        return !result.isEmpty();
    }

    public static void setMaterializedViewBuilt(String keyspaceName, String viewName)
    {
        String req = "INSERT INTO %s.\"%s\" (keyspace_name, view_name) VALUES (?, ?)";
        executeInternal(String.format(req, NAME, BUILT_MATERIALIZEDVIEWS), keyspaceName, viewName);
        forceBlockingFlush(BUILT_MATERIALIZEDVIEWS);
    }


    public static void setMaterializedViewRemoved(String keyspaceName, String viewName)
    {
        String buildReq = "DELETE FROM %S.%s WHERE keyspace_name = ? AND view_name = ?";
        executeInternal(String.format(buildReq, NAME, MATERIALIZEDVIEWS_BUILDS_IN_PROGRESS), keyspaceName, viewName);
        forceBlockingFlush(MATERIALIZEDVIEWS_BUILDS_IN_PROGRESS);

        String builtReq = "DELETE FROM %s.\"%s\" WHERE keyspace_name = ? AND view_name = ?";
        executeInternal(String.format(builtReq, NAME, BUILT_MATERIALIZEDVIEWS), keyspaceName, viewName);
        forceBlockingFlush(BUILT_MATERIALIZEDVIEWS);
    }

    public static void beginMaterializedViewBuild(String ksname, String viewName, int generationNumber)
    {
        executeInternal(String.format("INSERT INTO system.%s (keyspace_name, view_name, generation_number) VALUES (?, ?, ?)", MATERIALIZEDVIEWS_BUILDS_IN_PROGRESS),
                        ksname,
                        viewName,
                        generationNumber);
    }

    public static void finishMaterializedViewBuildStatus(String ksname, String viewName)
    {
        // We flush the view built first, because if we fail now, we'll restart at the last place we checkpointed
        // materialized view build.
        // If we flush the delete first, we'll have to restart from the beginning.
        // Also, if the build succeeded, but the materailized view build failed, we will be able to skip the
        // materialized view build check next boot.
        setMaterializedViewBuilt(ksname, viewName);
        forceBlockingFlush(BUILT_MATERIALIZEDVIEWS);
        executeInternal(String.format("DELETE FROM system.%s WHERE keyspace_name = ? AND view_name = ?", MATERIALIZEDVIEWS_BUILDS_IN_PROGRESS), ksname, viewName);
        forceBlockingFlush(MATERIALIZEDVIEWS_BUILDS_IN_PROGRESS);
    }

    public static void updateMaterializedViewBuildStatus(String ksname, String viewName, Token token)
    {
        String req = "INSERT INTO system.%s (keyspace_name, view_name, last_token) VALUES (?, ?, ?)";
        Token.TokenFactory factory = StorageService.getPartitioner().getTokenFactory();
        executeInternal(String.format(req, MATERIALIZEDVIEWS_BUILDS_IN_PROGRESS), ksname, viewName, factory.toString(token));
    }

    public static Pair<Integer, Token> getMaterializedViewBuildStatus(String ksname, String viewName)
    {
        String req = "SELECT generation_number, last_token FROM system.%s WHERE keyspace_name = ? AND view_name = ?";
        UntypedResultSet queryResultSet = executeInternal(String.format(req, MATERIALIZEDVIEWS_BUILDS_IN_PROGRESS), ksname, viewName);
        if (queryResultSet == null || queryResultSet.isEmpty())
            return null;

        UntypedResultSet.Row row = queryResultSet.one();

        Integer generation = null;
        Token lastKey = null;
        if (row.has("generation_number"))
            generation = row.getInt("generation_number");
        if (row.has("last_key"))
        {
            Token.TokenFactory factory = StorageService.getPartitioner().getTokenFactory();
            lastKey = factory.fromString(row.getString("last_key"));
        }

        return Pair.create(generation, lastKey);
    }

    public static synchronized void saveTruncationRecord(ColumnFamilyStore cfs, long truncatedAt, ReplayPosition position)
    {
        String req = "UPDATE system.%s SET truncated_at = truncated_at + ? WHERE key = '%s'";
        executeInternal(String.format(req, LOCAL, LOCAL), truncationAsMapEntry(cfs, truncatedAt, position));
        truncationRecords = null;
        forceBlockingFlush(LOCAL);
    }

    /**
     * This method is used to remove information about truncation time for specified column family
     */
    public static synchronized void removeTruncationRecord(UUID cfId)
    {
        String req = "DELETE truncated_at[?] from system.%s WHERE key = '%s'";
        executeInternal(String.format(req, LOCAL, LOCAL), cfId);
        truncationRecords = null;
        forceBlockingFlush(LOCAL);
    }

    private static Map<UUID, ByteBuffer> truncationAsMapEntry(ColumnFamilyStore cfs, long truncatedAt, ReplayPosition position)
    {
        try (DataOutputBuffer out = new DataOutputBuffer())
        {
            ReplayPosition.serializer.serialize(position, out);
            out.writeLong(truncatedAt);
            return Collections.singletonMap(cfs.metadata.cfId, ByteBuffer.wrap(out.getData(), 0, out.getLength()));
        }
        catch (IOException e)
        {
            throw new RuntimeException(e);
        }
    }

    public static ReplayPosition getTruncatedPosition(UUID cfId)
    {
        Pair<ReplayPosition, Long> record = getTruncationRecord(cfId);
        return record == null ? null : record.left;
    }

    public static long getTruncatedAt(UUID cfId)
    {
        Pair<ReplayPosition, Long> record = getTruncationRecord(cfId);
        return record == null ? Long.MIN_VALUE : record.right;
    }

    private static synchronized Pair<ReplayPosition, Long> getTruncationRecord(UUID cfId)
    {
        if (truncationRecords == null)
            truncationRecords = readTruncationRecords();
        return truncationRecords.get(cfId);
    }

    private static Map<UUID, Pair<ReplayPosition, Long>> readTruncationRecords()
    {
        UntypedResultSet rows = executeInternal(String.format("SELECT truncated_at FROM system.%s WHERE key = '%s'", LOCAL, LOCAL));

        Map<UUID, Pair<ReplayPosition, Long>> records = new HashMap<>();

        if (!rows.isEmpty() && rows.one().has("truncated_at"))
        {
            Map<UUID, ByteBuffer> map = rows.one().getMap("truncated_at", UUIDType.instance, BytesType.instance);
            for (Map.Entry<UUID, ByteBuffer> entry : map.entrySet())
                records.put(entry.getKey(), truncationRecordFromBlob(entry.getValue()));
        }

        return records;
    }

    private static Pair<ReplayPosition, Long> truncationRecordFromBlob(ByteBuffer bytes)
    {
        try
        {
            NIODataInputStream in = new NIODataInputStream(bytes, true);
            return Pair.create(ReplayPosition.serializer.deserialize(in), in.available() > 0 ? in.readLong() : Long.MIN_VALUE);
        }
        catch (IOException e)
        {
            throw new RuntimeException(e);
        }
    }

    /**
     * Record tokens being used by another node
     */
    public static synchronized void updateTokens(InetAddress ep, Collection<Token> tokens)
    {
        if (ep.equals(FBUtilities.getBroadcastAddress()))
        {
            removeEndpoint(ep);
            return;
        }

        String req = "INSERT INTO system.%s (peer, tokens) VALUES (?, ?)";
        executeInternal(String.format(req, PEERS), ep, tokensAsSet(tokens));
    }

    public static synchronized void updatePreferredIP(InetAddress ep, InetAddress preferred_ip)
    {
        String req = "INSERT INTO system.%s (peer, preferred_ip) VALUES (?, ?)";
        executeInternal(String.format(req, PEERS), ep, preferred_ip);
        forceBlockingFlush(PEERS);
    }

    public static synchronized void updatePeerInfo(InetAddress ep, String columnName, Object value)
    {
        if (ep.equals(FBUtilities.getBroadcastAddress()))
            return;

        String req = "INSERT INTO system.%s (peer, %s) VALUES (?, ?)";
        executeInternal(String.format(req, PEERS, columnName), ep, value);
    }

    public static synchronized void updateHintsDropped(InetAddress ep, UUID timePeriod, int value)
    {
        // with 30 day TTL
        String req = "UPDATE system.%s USING TTL 2592000 SET hints_dropped[ ? ] = ? WHERE peer = ?";
        executeInternal(String.format(req, PEER_EVENTS), timePeriod, value, ep);
    }

    public static synchronized void updateSchemaVersion(UUID version)
    {
        String req = "INSERT INTO system.%s (key, schema_version) VALUES ('%s', ?)";
        executeInternal(String.format(req, LOCAL, LOCAL), version);
    }

    private static Set<String> tokensAsSet(Collection<Token> tokens)
    {
        Token.TokenFactory factory = StorageService.getPartitioner().getTokenFactory();
        Set<String> s = new HashSet<>(tokens.size());
        for (Token tk : tokens)
            s.add(factory.toString(tk));
        return s;
    }

    private static Collection<Token> deserializeTokens(Collection<String> tokensStrings)
    {
        Token.TokenFactory factory = StorageService.getPartitioner().getTokenFactory();
        List<Token> tokens = new ArrayList<>(tokensStrings.size());
        for (String tk : tokensStrings)
            tokens.add(factory.fromString(tk));
        return tokens;
    }

    /**
     * Remove stored tokens being used by another node
     */
    public static synchronized void removeEndpoint(InetAddress ep)
    {
        String req = "DELETE FROM system.%s WHERE peer = ?";
        executeInternal(String.format(req, PEERS), ep);
    }

    /**
     * This method is used to update the System Keyspace with the new tokens for this node
    */
    public static synchronized void updateTokens(Collection<Token> tokens)
    {
        assert !tokens.isEmpty() : "removeEndpoint should be used instead";
        String req = "INSERT INTO system.%s (key, tokens) VALUES ('%s', ?)";
        executeInternal(String.format(req, LOCAL, LOCAL), tokensAsSet(tokens));
        forceBlockingFlush(LOCAL);
    }

    /**
     * Convenience method to update the list of tokens in the local system keyspace.
     *
     * @param addTokens tokens to add
     * @param rmTokens tokens to remove
     * @return the collection of persisted tokens
     */
    public static synchronized Collection<Token> updateLocalTokens(Collection<Token> addTokens, Collection<Token> rmTokens)
    {
        Collection<Token> tokens = getSavedTokens();
        tokens.removeAll(rmTokens);
        tokens.addAll(addTokens);
        updateTokens(tokens);
        return tokens;
    }

    public static void forceBlockingFlush(String cfname)
    {
        if (!Boolean.getBoolean("cassandra.unsafesystem"))
            FBUtilities.waitOnFuture(Keyspace.open(NAME).getColumnFamilyStore(cfname).forceFlush());
    }

    /**
     * Return a map of stored tokens to IP addresses
     *
     */
    public static SetMultimap<InetAddress, Token> loadTokens()
    {
        SetMultimap<InetAddress, Token> tokenMap = HashMultimap.create();
        for (UntypedResultSet.Row row : executeInternal("SELECT peer, tokens FROM system." + PEERS))
        {
            InetAddress peer = row.getInetAddress("peer");
            if (row.has("tokens"))
                tokenMap.putAll(peer, deserializeTokens(row.getSet("tokens", UTF8Type.instance)));
        }

        return tokenMap;
    }

    /**
     * Return a map of store host_ids to IP addresses
     *
     */
    public static Map<InetAddress, UUID> loadHostIds()
    {
        Map<InetAddress, UUID> hostIdMap = new HashMap<>();
        for (UntypedResultSet.Row row : executeInternal("SELECT peer, host_id FROM system." + PEERS))
        {
            InetAddress peer = row.getInetAddress("peer");
            if (row.has("host_id"))
            {
                hostIdMap.put(peer, row.getUUID("host_id"));
            }
        }
        return hostIdMap;
    }

    /**
     * Get preferred IP for given endpoint if it is known. Otherwise this returns given endpoint itself.
     *
     * @param ep endpoint address to check
     * @return Preferred IP for given endpoint if present, otherwise returns given ep
     */
    public static InetAddress getPreferredIP(InetAddress ep)
    {
        String req = "SELECT preferred_ip FROM system.%s WHERE peer=?";
        UntypedResultSet result = executeInternal(String.format(req, PEERS), ep);
        if (!result.isEmpty() && result.one().has("preferred_ip"))
            return result.one().getInetAddress("preferred_ip");
        return ep;
    }

    /**
     * Return a map of IP addresses containing a map of dc and rack info
     */
    public static Map<InetAddress, Map<String,String>> loadDcRackInfo()
    {
        Map<InetAddress, Map<String, String>> result = new HashMap<>();
        for (UntypedResultSet.Row row : executeInternal("SELECT peer, data_center, rack from system." + PEERS))
        {
            InetAddress peer = row.getInetAddress("peer");
            if (row.has("data_center") && row.has("rack"))
            {
                Map<String, String> dcRack = new HashMap<>();
                dcRack.put("data_center", row.getString("data_center"));
                dcRack.put("rack", row.getString("rack"));
                result.put(peer, dcRack);
            }
        }
        return result;
    }

    /**
     * Get release version for given endpoint.
     * If release version is unknown, then this returns null.
     *
     * @param ep endpoint address to check
     * @return Release version or null if version is unknown.
     */
    public static CassandraVersion getReleaseVersion(InetAddress ep)
    {
        try
        {
            if (FBUtilities.getBroadcastAddress().equals(ep))
            {
                return new CassandraVersion(FBUtilities.getReleaseVersionString());
            }
            String req = "SELECT release_version FROM system.%s WHERE peer=?";
            UntypedResultSet result = executeInternal(String.format(req, PEERS), ep);
            if (result != null && result.one().has("release_version"))
            {
                return new CassandraVersion(result.one().getString("release_version"));
            }
            // version is unknown
            return null;
        }
        catch (IllegalArgumentException e)
        {
            // version string cannot be parsed
            return null;
        }
    }

    /**
     * One of three things will happen if you try to read the system keyspace:
     * 1. files are present and you can read them: great
     * 2. no files are there: great (new node is assumed)
     * 3. files are present but you can't read them: bad
     * @throws ConfigurationException
     */
    public static void checkHealth() throws ConfigurationException
    {
        Keyspace keyspace;
        try
        {
            keyspace = Keyspace.open(NAME);
        }
        catch (AssertionError err)
        {
            // this happens when a user switches from OPP to RP.
            ConfigurationException ex = new ConfigurationException("Could not read system keyspace!");
            ex.initCause(err);
            throw ex;
        }
        ColumnFamilyStore cfs = keyspace.getColumnFamilyStore(LOCAL);

        String req = "SELECT cluster_name FROM system.%s WHERE key='%s'";
        UntypedResultSet result = executeInternal(String.format(req, LOCAL, LOCAL));

        if (result.isEmpty() || !result.one().has("cluster_name"))
        {
            // this is a brand new node
            if (!cfs.getSSTables().isEmpty())
                throw new ConfigurationException("Found system keyspace files, but they couldn't be loaded!");

            // no system files.  this is a new node.
            return;
        }

        String savedClusterName = result.one().getString("cluster_name");
        if (!DatabaseDescriptor.getClusterName().equals(savedClusterName))
            throw new ConfigurationException("Saved cluster name " + savedClusterName + " != configured name " + DatabaseDescriptor.getClusterName());
    }

    public static Collection<Token> getSavedTokens()
    {
        String req = "SELECT tokens FROM system.%s WHERE key='%s'";
        UntypedResultSet result = executeInternal(String.format(req, LOCAL, LOCAL));
        return result.isEmpty() || !result.one().has("tokens")
             ? Collections.<Token>emptyList()
             : deserializeTokens(result.one().getSet("tokens", UTF8Type.instance));
    }

    public static int incrementAndGetGeneration()
    {
        String req = "SELECT gossip_generation FROM system.%s WHERE key='%s'";
        UntypedResultSet result = executeInternal(String.format(req, LOCAL, LOCAL));

        int generation;
        if (result.isEmpty() || !result.one().has("gossip_generation"))
        {
            // seconds-since-epoch isn't a foolproof new generation
            // (where foolproof is "guaranteed to be larger than the last one seen at this ip address"),
            // but it's as close as sanely possible
            generation = (int) (System.currentTimeMillis() / 1000);
        }
        else
        {
            // Other nodes will ignore gossip messages about a node that have a lower generation than previously seen.
            final int storedGeneration = result.one().getInt("gossip_generation") + 1;
            final int now = (int) (System.currentTimeMillis() / 1000);
            if (storedGeneration >= now)
            {
                logger.warn("Using stored Gossip Generation {} as it is greater than current system time {}.  See CASSANDRA-3654 if you experience problems",
                            storedGeneration, now);
                generation = storedGeneration;
            }
            else
            {
                generation = now;
            }
        }

        req = "INSERT INTO system.%s (key, gossip_generation) VALUES ('%s', ?)";
        executeInternal(String.format(req, LOCAL, LOCAL), generation);
        forceBlockingFlush(LOCAL);

        return generation;
    }

    public static BootstrapState getBootstrapState()
    {
        String req = "SELECT bootstrapped FROM system.%s WHERE key='%s'";
        UntypedResultSet result = executeInternal(String.format(req, LOCAL, LOCAL));

        if (result.isEmpty() || !result.one().has("bootstrapped"))
            return BootstrapState.NEEDS_BOOTSTRAP;

        return BootstrapState.valueOf(result.one().getString("bootstrapped"));
    }

    public static boolean bootstrapComplete()
    {
        return getBootstrapState() == BootstrapState.COMPLETED;
    }

    public static boolean bootstrapInProgress()
    {
        return getBootstrapState() == BootstrapState.IN_PROGRESS;
    }

    public static boolean wasDecommissioned()
    {
        return getBootstrapState() == BootstrapState.DECOMMISSIONED;
    }

    public static void setBootstrapState(BootstrapState state)
    {
        String req = "INSERT INTO system.%s (key, bootstrapped) VALUES ('%s', ?)";
        executeInternal(String.format(req, LOCAL, LOCAL), state.name());
        forceBlockingFlush(LOCAL);
    }

    public static boolean isIndexBuilt(String keyspaceName, String indexName)
    {
        String req = "SELECT index_name FROM %s.\"%s\" WHERE table_name=? AND index_name=?";
        UntypedResultSet result = executeInternal(String.format(req, NAME, BUILT_INDEXES), keyspaceName, indexName);
        return !result.isEmpty();
    }

    public static void setIndexBuilt(String keyspaceName, String indexName)
    {
        String req = "INSERT INTO %s.\"%s\" (table_name, index_name) VALUES (?, ?)";
        executeInternal(String.format(req, NAME, BUILT_INDEXES), keyspaceName, indexName);
        forceBlockingFlush(BUILT_INDEXES);
    }

    public static void setIndexRemoved(String keyspaceName, String indexName)
    {
        String req = "DELETE FROM %s.\"%s\" WHERE table_name = ? AND index_name = ?";
        executeInternal(String.format(req, NAME, BUILT_INDEXES), keyspaceName, indexName);
        forceBlockingFlush(BUILT_INDEXES);
    }

    /**
     * Read the host ID from the system keyspace, creating (and storing) one if
     * none exists.
     */
    public static UUID getLocalHostId()
    {
        String req = "SELECT host_id FROM system.%s WHERE key='%s'";
        UntypedResultSet result = executeInternal(String.format(req, LOCAL, LOCAL));

        // Look up the Host UUID (return it if found)
        if (!result.isEmpty() && result.one().has("host_id"))
            return result.one().getUUID("host_id");

        // ID not found, generate a new one, persist, and then return it.
        UUID hostId = UUID.randomUUID();
        logger.warn("No host ID found, created {} (Note: This should happen exactly once per node).", hostId);
        return setLocalHostId(hostId);
    }

    /**
     * Sets the local host ID explicitly.  Should only be called outside of SystemTable when replacing a node.
     */
    public static UUID setLocalHostId(UUID hostId)
    {
        String req = "INSERT INTO system.%s (key, host_id) VALUES ('%s', ?)";
        executeInternal(String.format(req, LOCAL, LOCAL), hostId);
        return hostId;
    }


    public static PaxosState loadPaxosState(DecoratedKey key, CFMetaData metadata)
    {
        String req = "SELECT * FROM system.%s WHERE row_key = ? AND cf_id = ?";
        UntypedResultSet results = executeInternal(String.format(req, PAXOS), key.getKey(), metadata.cfId);
        if (results.isEmpty())
            return new PaxosState(key, metadata);
        UntypedResultSet.Row row = results.one();
        Commit promised = row.has("in_progress_ballot")
                        ? new Commit(row.getUUID("in_progress_ballot"), new PartitionUpdate(metadata, key, metadata.partitionColumns(), 1))
                        : Commit.emptyCommit(key, metadata);
        // either we have both a recently accepted ballot and update or we have neither
        int proposalVersion = row.has("proposal_version") ? row.getInt("proposal_version") : MessagingService.VERSION_21;
        Commit accepted = row.has("proposal")
                        ? new Commit(row.getUUID("proposal_ballot"), PartitionUpdate.fromBytes(row.getBytes("proposal"), proposalVersion, key))
                        : Commit.emptyCommit(key, metadata);
        // either most_recent_commit and most_recent_commit_at will both be set, or neither
        int mostRecentVersion = row.has("most_recent_commit_version") ? row.getInt("most_recent_commit_version") : MessagingService.VERSION_21;
        Commit mostRecent = row.has("most_recent_commit")
                          ? new Commit(row.getUUID("most_recent_commit_at"), PartitionUpdate.fromBytes(row.getBytes("most_recent_commit"), mostRecentVersion, key))
                          : Commit.emptyCommit(key, metadata);
        return new PaxosState(promised, accepted, mostRecent);
    }

    public static void savePaxosPromise(Commit promise)
    {
        String req = "UPDATE system.%s USING TIMESTAMP ? AND TTL ? SET in_progress_ballot = ? WHERE row_key = ? AND cf_id = ?";
        executeInternal(String.format(req, PAXOS),
                        UUIDGen.microsTimestamp(promise.ballot),
                        paxosTtl(promise.update.metadata()),
                        promise.ballot,
                        promise.update.partitionKey().getKey(),
                        promise.update.metadata().cfId);
    }

    public static void savePaxosProposal(Commit proposal)
    {
        executeInternal(String.format("UPDATE system.%s USING TIMESTAMP ? AND TTL ? SET proposal_ballot = ?, proposal = ?, proposal_version = ? WHERE row_key = ? AND cf_id = ?", PAXOS),
                        UUIDGen.microsTimestamp(proposal.ballot),
                        paxosTtl(proposal.update.metadata()),
                        proposal.ballot,
                        PartitionUpdate.toBytes(proposal.update, MessagingService.current_version),
                        MessagingService.current_version,
                        proposal.update.partitionKey().getKey(),
                        proposal.update.metadata().cfId);
    }

    private static int paxosTtl(CFMetaData metadata)
    {
        // keep paxos state around for at least 3h
        return Math.max(3 * 3600, metadata.getGcGraceSeconds());
    }

    public static void savePaxosCommit(Commit commit)
    {
        // We always erase the last proposal (with the commit timestamp to no erase more recent proposal in case the commit is old)
        // even though that's really just an optimization  since SP.beginAndRepairPaxos will exclude accepted proposal older than the mrc.
        String cql = "UPDATE system.%s USING TIMESTAMP ? AND TTL ? SET proposal_ballot = null, proposal = null, most_recent_commit_at = ?, most_recent_commit = ?, most_recent_commit_version = ? WHERE row_key = ? AND cf_id = ?";
        executeInternal(String.format(cql, PAXOS),
                        UUIDGen.microsTimestamp(commit.ballot),
                        paxosTtl(commit.update.metadata()),
                        commit.ballot,
                        PartitionUpdate.toBytes(commit.update, MessagingService.current_version),
                        MessagingService.current_version,
                        commit.update.partitionKey().getKey(),
                        commit.update.metadata().cfId);
    }

    /**
     * Returns a RestorableMeter tracking the average read rate of a particular SSTable, restoring the last-seen rate
     * from values in system.sstable_activity if present.
     * @param keyspace the keyspace the sstable belongs to
     * @param table the table the sstable belongs to
     * @param generation the generation number for the sstable
     */
    public static RestorableMeter getSSTableReadMeter(String keyspace, String table, int generation)
    {
        String cql = "SELECT * FROM system.%s WHERE keyspace_name=? and columnfamily_name=? and generation=?";
        UntypedResultSet results = executeInternal(String.format(cql, SSTABLE_ACTIVITY), keyspace, table, generation);

        if (results.isEmpty())
            return new RestorableMeter();

        UntypedResultSet.Row row = results.one();
        double m15rate = row.getDouble("rate_15m");
        double m120rate = row.getDouble("rate_120m");
        return new RestorableMeter(m15rate, m120rate);
    }

    /**
     * Writes the current read rates for a given SSTable to system.sstable_activity
     */
    public static void persistSSTableReadMeter(String keyspace, String table, int generation, RestorableMeter meter)
    {
        // Store values with a one-day TTL to handle corner cases where cleanup might not occur
        String cql = "INSERT INTO system.%s (keyspace_name, columnfamily_name, generation, rate_15m, rate_120m) VALUES (?, ?, ?, ?, ?) USING TTL 864000";
        executeInternal(String.format(cql, SSTABLE_ACTIVITY),
                        keyspace,
                        table,
                        generation,
                        meter.fifteenMinuteRate(),
                        meter.twoHourRate());
    }

    /**
     * Clears persisted read rates from system.sstable_activity for SSTables that have been deleted.
     */
    public static void clearSSTableReadMeter(String keyspace, String table, int generation)
    {
        String cql = "DELETE FROM system.%s WHERE keyspace_name=? AND columnfamily_name=? and generation=?";
        executeInternal(String.format(cql, SSTABLE_ACTIVITY), keyspace, table, generation);
    }

    /**
     * Writes the current partition count and size estimates into SIZE_ESTIMATES_CF
     */
    public static void updateSizeEstimates(String keyspace, String table, Map<Range<Token>, Pair<Long, Long>> estimates)
    {
        long timestamp = FBUtilities.timestampMicros();
        DecoratedKey key = decorate(UTF8Type.instance.decompose(keyspace));
        PartitionUpdate update = new PartitionUpdate(SizeEstimates, key, SizeEstimates.partitionColumns(), estimates.size());
        Mutation mutation = new Mutation(update);

        // delete all previous values with a single range tombstone.
        int nowInSec = FBUtilities.nowInSeconds();
        update.addRangeTombstone(Slice.make(SizeEstimates.comparator, table), new SimpleDeletionTime(timestamp - 1, nowInSec));

        // add a CQL row for each primary token range.
        for (Map.Entry<Range<Token>, Pair<Long, Long>> entry : estimates.entrySet())
        {
            Range<Token> range = entry.getKey();
            Pair<Long, Long> values = entry.getValue();
            new RowUpdateBuilder(SizeEstimates, timestamp, mutation)
                .clustering(table, range.left.toString(), range.right.toString())
                .add("partitions_count", values.left)
                .add("mean_partition_size", values.right)
                .build();
        }

        mutation.apply();
    }

    /**
     * Clears size estimates for a table (on table drop)
     */
    public static void clearSizeEstimates(String keyspace, String table)
    {
        String cql = String.format("DELETE FROM %s.%s WHERE keyspace_name = ? AND table_name = ?", NAME, SIZE_ESTIMATES);
        executeInternal(cql, keyspace, table);
    }

    public static synchronized void updateAvailableRanges(String keyspace, Collection<Range<Token>> completedRanges)
    {
        String cql = "UPDATE system.%s SET ranges = ranges + ? WHERE keyspace_name = ?";
        Set<ByteBuffer> rangesToUpdate = new HashSet<>(completedRanges.size());
        for (Range<Token> range : completedRanges)
        {
            rangesToUpdate.add(rangeToBytes(range));
        }
        executeInternal(String.format(cql, AVAILABLE_RANGES), rangesToUpdate, keyspace);
    }

    public static synchronized Set<Range<Token>> getAvailableRanges(String keyspace, IPartitioner partitioner)
    {
        Set<Range<Token>> result = new HashSet<>();
        String query = "SELECT * FROM system.%s WHERE keyspace_name=?";
        UntypedResultSet rs = executeInternal(String.format(query, AVAILABLE_RANGES), keyspace);
        for (UntypedResultSet.Row row : rs)
        {
            Set<ByteBuffer> rawRanges = row.getSet("ranges", BytesType.instance);
            for (ByteBuffer rawRange : rawRanges)
            {
                result.add(byteBufferToRange(rawRange, partitioner));
            }
        }
        return ImmutableSet.copyOf(result);
    }

    public static void resetAvailableRanges()
    {
        ColumnFamilyStore availableRanges = Keyspace.open(NAME).getColumnFamilyStore(AVAILABLE_RANGES);
        availableRanges.truncateBlocking();
    }

    /**
     * Compare the release version in the system.local table with the one included in the distro.
     * If they don't match, snapshot all tables in the system keyspace. This is intended to be
     * called at startup to create a backup of the system tables during an upgrade
     *
     * @throws IOException
     */
    public static void snapshotOnVersionChange() throws IOException
    {
        String previous = getPreviousVersionString();
        String next = FBUtilities.getReleaseVersionString();

        // if we're restarting after an upgrade, snapshot the system keyspace
        if (!previous.equals(NULL_VERSION.toString()) && !previous.equals(next))

        {
            logger.info("Detected version upgrade from {} to {}, snapshotting system keyspace", previous, next);
            String snapshotName = Keyspace.getTimestampedSnapshotName(String.format("upgrade-%s-%s",
                                                                                    previous,
                                                                                    next));
            Keyspace systemKs = Keyspace.open(SystemKeyspace.NAME);
            systemKs.snapshot(snapshotName, null);
        }
    }

    /**
     * Try to determine what the previous version, if any, was installed on this node.
     * Primary source of truth is the release version in system.local. If the previous
     * version cannot be determined by looking there then either:
     * * the node never had a C* install before
     * * the was a very old version (pre 1.2) installed, which did not include system.local
     *
     * @return either a version read from the system.local table or one of two special values
     * indicating either no previous version (SystemUpgrade.NULL_VERSION) or an unreadable,
     * legacy version (SystemUpgrade.UNREADABLE_VERSION).
     */
    private static String getPreviousVersionString()
    {
        String req = "SELECT release_version FROM system.%s WHERE key='%s'";
        UntypedResultSet result = executeInternal(String.format(req, SystemKeyspace.LOCAL, SystemKeyspace.LOCAL));
        if (result.isEmpty() || !result.one().has("release_version"))
        {
            // it isn't inconceivable that one might try to upgrade a node straight from <= 1.1 to whatever
            // the current version is. If we couldn't read a previous version from system.local we check for
            // the existence of the legacy system.Versions table. We don't actually attempt to read a version
            // from there, but it informs us that this isn't a completely new node.
            for (File dataDirectory : Directories.getKSChildDirectories(SystemKeyspace.NAME))
            {
                if (dataDirectory.getName().equals("Versions") && dataDirectory.listFiles().length > 0)
                {
                    logger.debug("Found unreadable versions info in pre 1.2 system.Versions table");
                    return UNREADABLE_VERSION.toString();
                }
            }

            // no previous version information found, we can assume that this is a new node
            return NULL_VERSION.toString();
        }
        // report back whatever we found in the system table
        return result.one().getString("release_version");
    }

    private static ByteBuffer rangeToBytes(Range<Token> range)
    {
        try (DataOutputBuffer out = new DataOutputBuffer())
        {
            Range.tokenSerializer.serialize(range, out, MessagingService.VERSION_22);
            return out.buffer();
        }
        catch (IOException e)
        {
            throw new IOError(e);
        }
    }

    @SuppressWarnings("unchecked")
    private static Range<Token> byteBufferToRange(ByteBuffer rawRange, IPartitioner partitioner)
    {
        try
        {
            return (Range<Token>) Range.tokenSerializer.deserialize(ByteStreams.newDataInput(ByteBufferUtil.getArray(rawRange)),
                                                                    partitioner,
                                                                    MessagingService.VERSION_22);
        }
        catch (IOException e)
        {
            throw new IOError(e);
        }
    }

}<|MERGE_RESOLUTION|>--- conflicted
+++ resolved
@@ -273,7 +273,6 @@
                 + "ranges set<blob>,"
                 + "PRIMARY KEY ((keyspace_name)))");
 
-<<<<<<< HEAD
     public static final CFMetaData MaterializedViewsBuilds =
         compile(MATERIALIZEDVIEWS_BUILDS_IN_PROGRESS,
                 "materialized views builds current progress",
@@ -291,7 +290,7 @@
             + "keyspace_name text,"
             + "view_name text,"
             + "PRIMARY KEY ((keyspace_name), view_name))");
-=======
+
     @Deprecated
     public static final CFMetaData LegacyKeyspaces =
         compile(LEGACY_KEYSPACES,
@@ -406,7 +405,6 @@
                 + "state_func text,"
                 + "state_type text,"
                 + "PRIMARY KEY ((keyspace_name), aggregate_name, signature))");
->>>>>>> 4feaa7a3
 
     private static CFMetaData compile(String name, String description, String schema)
     {
@@ -421,26 +419,6 @@
 
     private static Tables tables()
     {
-<<<<<<< HEAD
-        return Tables.builder()
-                     .add(LegacySchemaTables.All)
-                     .add(BuiltIndexes,
-                          Hints,
-                          Batchlog,
-                          Paxos,
-                          Local,
-                          Peers,
-                          PeerEvents,
-                          RangeXfers,
-                          CompactionsInProgress,
-                          CompactionHistory,
-                          SSTableActivity,
-                          SizeEstimates,
-                          AvailableRanges,
-                          MaterializedViewsBuilds,
-                          BuiltMaterializedViews)
-                     .build();
-=======
         return Tables.of(BuiltIndexes,
                          Hints,
                          Batchlog,
@@ -454,6 +432,8 @@
                          SSTableActivity,
                          SizeEstimates,
                          AvailableRanges,
+                         MaterializedViewsBuilds,
+                         BuiltMaterializedViews,
                          LegacyKeyspaces,
                          LegacyColumnfamilies,
                          LegacyColumns,
@@ -461,7 +441,6 @@
                          LegacyUsertypes,
                          LegacyFunctions,
                          LegacyAggregates);
->>>>>>> 4feaa7a3
     }
 
     private static Functions functions()
