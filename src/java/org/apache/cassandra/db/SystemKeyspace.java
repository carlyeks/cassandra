--- conflicted
+++ resolved
@@ -881,15 +881,13 @@
         return hostId;
     }
 
-<<<<<<< HEAD
-=======
     /**
      * Gets the stored rack for the local node, or null if none have been set yet.
      */
     public static String getRack()
     {
         String req = "SELECT rack FROM system.%s WHERE key='%s'";
-        UntypedResultSet result = executeInternal(String.format(req, LOCAL_CF, LOCAL_KEY));
+        UntypedResultSet result = executeInternal(String.format(req, LOCAL, LOCAL));
 
         // Look up the Rack (return it if found)
         if (!result.isEmpty() && result.one().has("rack"))
@@ -898,127 +896,6 @@
         return null;
     }
 
-    /**
-     * @param cfName The name of the ColumnFamily responsible for part of the schema (keyspace, ColumnFamily, columns)
-     * @return CFS responsible to hold low-level serialized schema
-     */
-    public static ColumnFamilyStore schemaCFS(String cfName)
-    {
-        return Keyspace.open(Keyspace.SYSTEM_KS).getColumnFamilyStore(cfName);
-    }
-
-    public static List<Row> serializedSchema()
-    {
-        List<Row> schema = new ArrayList<>();
-
-        for (String cf : allSchemaCfs)
-            schema.addAll(serializedSchema(cf));
-
-        return schema;
-    }
-
-    /**
-     * @param schemaCfName The name of the ColumnFamily responsible for part of the schema (keyspace, ColumnFamily, columns)
-     * @return low-level schema representation (each row represents individual Keyspace or ColumnFamily)
-     */
-    public static List<Row> serializedSchema(String schemaCfName)
-    {
-        Token minToken = StorageService.getPartitioner().getMinimumToken();
-
-        return schemaCFS(schemaCfName).getRangeSlice(new Range<RowPosition>(minToken.minKeyBound(), minToken.maxKeyBound()),
-                                                     null,
-                                                     new IdentityQueryFilter(),
-                                                     Integer.MAX_VALUE,
-                                                     System.currentTimeMillis());
-    }
-
-    public static Collection<Mutation> serializeSchema()
-    {
-        Map<DecoratedKey, Mutation> mutationMap = new HashMap<>();
-
-        for (String cf : allSchemaCfs)
-            serializeSchema(mutationMap, cf);
-
-        return mutationMap.values();
-    }
-
-    private static void serializeSchema(Map<DecoratedKey, Mutation> mutationMap, String schemaCfName)
-    {
-        for (Row schemaRow : serializedSchema(schemaCfName))
-        {
-            if (Schema.ignoredSchemaRow(schemaRow))
-                continue;
-
-            Mutation mutation = mutationMap.get(schemaRow.key);
-            if (mutation == null)
-            {
-                mutation = new Mutation(Keyspace.SYSTEM_KS, schemaRow.key.getKey());
-                mutationMap.put(schemaRow.key, mutation);
-            }
-
-            mutation.add(schemaRow.cf);
-        }
-    }
-
-    public static Map<DecoratedKey, ColumnFamily> getSchema(String schemaCfName, Set<String> keyspaces)
-    {
-        Map<DecoratedKey, ColumnFamily> schema = new HashMap<>();
-
-        for (String keyspace : keyspaces)
-        {
-            Row schemaEntity = readSchemaRow(schemaCfName, keyspace);
-            if (schemaEntity.cf != null)
-                schema.put(schemaEntity.key, schemaEntity.cf);
-        }
-
-        return schema;
-    }
-
-    public static ByteBuffer getSchemaKSKey(String ksName)
-    {
-        return AsciiType.instance.fromString(ksName);
-    }
-
-    /**
-     * Fetches a subset of schema (table data, columns metadata or triggers) for the keyspace.
-     *
-     * @param schemaCfName the schema table to get the data from (schema_keyspaces, schema_columnfamilies, schema_columns or schema_triggers)
-     * @param ksName the keyspace of the tables we are interested in
-     * @return a Row containing the schema data of a particular type for the keyspace
-     */
-    public static Row readSchemaRow(String schemaCfName, String ksName)
-    {
-        DecoratedKey key = StorageService.getPartitioner().decorateKey(getSchemaKSKey(ksName));
-
-        ColumnFamilyStore schemaCFS = SystemKeyspace.schemaCFS(schemaCfName);
-        ColumnFamily result = schemaCFS.getColumnFamily(QueryFilter.getIdentityFilter(key, schemaCfName, System.currentTimeMillis()));
-
-        return new Row(key, result);
-    }
-
-    /**
-     * Fetches a subset of schema (table data, columns metadata or triggers) for the keyspace+table pair.
-     *
-     * @param schemaCfName the schema table to get the data from (schema_columnfamilies, schema_columns or schema_triggers)
-     * @param ksName the keyspace of the table we are interested in
-     * @param cfName the table we are interested in
-     * @return a Row containing the schema data of a particular type for the table
-     */
-    public static Row readSchemaRow(String schemaCfName, String ksName, String cfName)
-    {
-        DecoratedKey key = StorageService.getPartitioner().decorateKey(getSchemaKSKey(ksName));
-        ColumnFamilyStore schemaCFS = SystemKeyspace.schemaCFS(schemaCfName);
-        Composite prefix = schemaCFS.getComparator().make(cfName);
-        ColumnFamily cf = schemaCFS.getColumnFamily(key,
-                                                    prefix,
-                                                    prefix.end(),
-                                                    false,
-                                                    Integer.MAX_VALUE,
-                                                    System.currentTimeMillis());
-        return new Row(key, cf);
-    }
-
->>>>>>> 0d3dd9bd
     public static PaxosState loadPaxosState(ByteBuffer key, CFMetaData metadata)
     {
         String req = "SELECT * FROM system.%s WHERE row_key = ? AND cf_id = ?";
