--- conflicted
+++ resolved
@@ -116,6 +116,7 @@
 
     public PartitionUpdate get(CFMetaData cfm)
     {
+
         return modifications.get(cfm.cfId);
     }
 
@@ -183,11 +184,7 @@
     public void apply()
     {
         Keyspace ks = Keyspace.open(keyspaceName);
-<<<<<<< HEAD
-        ks.apply(this, ks.getMetadata().durableWrites);
-=======
         ks.apply(this, ks.getMetadata().params.durableWrites);
->>>>>>> 87c4eb2d
     }
 
     public void applyUnsafe()
