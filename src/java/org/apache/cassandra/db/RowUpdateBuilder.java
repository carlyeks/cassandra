/*
 * Licensed to the Apache Software Foundation (ASF) under one
 * or more contributor license agreements.  See the NOTICE file
 * distributed with this work for additional information
 * regarding copyright ownership.  The ASF licenses this file
 * to you under the Apache License, Version 2.0 (the
 * "License"); you may not use this file except in compliance
 * with the License.  You may obtain a copy of the License at
 *
 *     http://www.apache.org/licenses/LICENSE-2.0
 *
 * Unless required by applicable law or agreed to in writing, software
 * distributed under the License is distributed on an "AS IS" BASIS,
 * WITHOUT WARRANTIES OR CONDITIONS OF ANY KIND, either express or implied.
 * See the License for the specific language governing permissions and
 * limitations under the License.
 */
package org.apache.cassandra.db;

import java.nio.ByteBuffer;
import java.util.Map;
import java.util.Set;

import org.apache.cassandra.cql3.ColumnIdentifier;
import org.apache.cassandra.config.CFMetaData;
import org.apache.cassandra.config.ColumnDefinition;
import org.apache.cassandra.db.marshal.SetType;
import org.apache.cassandra.db.rows.*;
import org.apache.cassandra.db.context.CounterContext;
import org.apache.cassandra.db.partitions.*;
import org.apache.cassandra.db.marshal.AbstractType;
import org.apache.cassandra.db.marshal.ListType;
import org.apache.cassandra.db.marshal.MapType;
import org.apache.cassandra.service.StorageService;
import org.apache.cassandra.utils.*;

/**
 * Convenience object to create single row updates.
 *
 * This is meant for system table update, when performance is not of the utmost importance.
 */
public class RowUpdateBuilder
{
    private final PartitionUpdate update;

    private final long timestamp;
    private final int ttl;
    private final int localDeletionTime;

    private final DeletionTime deletionTime;

    private final Mutation mutation;

    private Row.Builder regularBuilder;
    private Row.Builder staticBuilder;

    private boolean useRowMarker = true;

    private RowUpdateBuilder(PartitionUpdate update, long timestamp, int ttl, int localDeletionTime, Mutation mutation)
    {
        this.update = update;

        this.timestamp = timestamp;
        this.ttl = ttl;
        this.localDeletionTime = localDeletionTime;
        this.deletionTime = new DeletionTime(timestamp, localDeletionTime);

        // note that the created mutation may get further update later on, so we don't use the ctor that create a singletonMap
        // underneath (this class if for convenience, not performance)
        this.mutation = mutation == null ? new Mutation(update.metadata().ksName, update.partitionKey()).add(update) : mutation;
    }

    private RowUpdateBuilder(PartitionUpdate update, long timestamp, int ttl, Mutation mutation)
    {
        this(update, timestamp, ttl, FBUtilities.nowInSeconds(), mutation);
    }

    private void startRow(Clustering clustering)
    {
        assert staticBuilder == null : "Cannot update both static and non-static columns with the same RowUpdateBuilder object";
        assert regularBuilder == null : "Cannot add the clustering twice to the same row";

        regularBuilder = ArrayBackedRow.unsortedBuilder(update.columns().regulars, FBUtilities.nowInSeconds());
        regularBuilder.newRow(clustering);

        // If a CQL table, add the "row marker"
        if (update.metadata().isCQLTable() && useRowMarker)
            regularBuilder.addPrimaryKeyLivenessInfo(LivenessInfo.create(update.metadata(), timestamp, ttl, localDeletionTime));
    }

    private Row.Builder builder()
    {
        assert staticBuilder == null : "Cannot update both static and non-static columns with the same RowUpdateBuilder object";
        if (regularBuilder == null)
        {
            // we don't force people to call clustering() if the table has no clustering, so call it ourselves
            assert update.metadata().comparator.size() == 0 : "Missing call to clustering()";
            startRow(Clustering.EMPTY);
        }
        return regularBuilder;
    }

    private Row.Builder staticBuilder()
    {
        assert regularBuilder == null : "Cannot update both static and non-static columns with the same RowUpdateBuilder object";
        if (staticBuilder == null)
        {
            staticBuilder = ArrayBackedRow.unsortedBuilder(update.columns().statics, FBUtilities.nowInSeconds());
            staticBuilder.newRow(Clustering.STATIC_CLUSTERING);
        }
        return staticBuilder;
    }

    private Row.Builder builder(ColumnDefinition c)
    {
        return c.isStatic() ? staticBuilder() : builder();
    }

    public RowUpdateBuilder(CFMetaData metadata, long timestamp, Object partitionKey)
    {
        this(metadata, FBUtilities.nowInSeconds(), timestamp, partitionKey);
    }

    public RowUpdateBuilder(CFMetaData metadata, int localDeletionTime, long timestamp, Object partitionKey)
    {
        this(metadata, localDeletionTime, timestamp, metadata.getDefaultTimeToLive(), partitionKey);
    }

    public RowUpdateBuilder(CFMetaData metadata, long timestamp, int ttl, Object partitionKey)
    {
        this(metadata, FBUtilities.nowInSeconds(), timestamp, ttl, partitionKey);
    }

    public RowUpdateBuilder(CFMetaData metadata, int localDeletionTime, long timestamp, int ttl, Object partitionKey)
    {
        this(new PartitionUpdate(metadata, makeKey(metadata, partitionKey), metadata.partitionColumns(), 1), timestamp, ttl, localDeletionTime, null);
    }

    public RowUpdateBuilder(CFMetaData metadata, long timestamp, Mutation mutation)
    {
        this(metadata, timestamp, LivenessInfo.NO_TTL, mutation);
    }

    public RowUpdateBuilder(CFMetaData metadata, long timestamp, int ttl, Mutation mutation)
    {
        this(getOrAdd(metadata, mutation), timestamp, ttl, mutation);
    }

    public RowUpdateBuilder(PartitionUpdate update, long timestamp, int ttl)
    {
        this(update, timestamp, ttl, null);
    }

    // This must be called before any addition or deletion if used.
    public RowUpdateBuilder noRowMarker()
    {
        this.useRowMarker = false;
        return this;
    }

    public RowUpdateBuilder clustering(Object... clusteringValues)
    {
        assert clusteringValues.length == update.metadata().comparator.size()
             : "Invalid clustering values length. Expected: " + update.metadata().comparator.size() + " got: " + clusteringValues.length;

        startRow(clusteringValues.length == 0 ? Clustering.EMPTY : update.metadata().comparator.make(clusteringValues));
        return this;
    }

    public Mutation build()
    {
        Row.Builder builder = regularBuilder == null ? staticBuilder : regularBuilder;
        if (builder != null)
            update.add(builder.build());
        return mutation;
    }

    public PartitionUpdate buildUpdate()
    {
        build();
        return update;
    }

    private static void deleteRow(PartitionUpdate update, long timestamp, Object...clusteringValues)
    {
        assert clusteringValues.length == update.metadata().comparator.size() || (clusteringValues.length == 0 && !update.columns().statics.isEmpty());

        boolean isStatic = clusteringValues.length != update.metadata().comparator.size();
        Row.Builder builder = ArrayBackedRow.sortedBuilder(isStatic ? update.columns().statics : update.columns().regulars);

        if (isStatic)
            builder.newRow(Clustering.STATIC_CLUSTERING);
        else
            builder.newRow(clusteringValues.length == 0 ? Clustering.EMPTY : update.metadata().comparator.make(clusteringValues));
        builder.addRowDeletion(new DeletionTime(timestamp, FBUtilities.nowInSeconds()));

        update.add(builder.build());
    }

    public static Mutation deleteRow(CFMetaData metadata, long timestamp, Mutation mutation, Object... clusteringValues)
    {
        deleteRow(getOrAdd(metadata, mutation), timestamp, clusteringValues);
        return mutation;
    }

    public static Mutation deleteRow(CFMetaData metadata, long timestamp, Object key, Object... clusteringValues)
    {
        PartitionUpdate update = new PartitionUpdate(metadata, makeKey(metadata, key), metadata.partitionColumns(), 0);
        deleteRow(update, timestamp, clusteringValues);
        // note that the created mutation may get further update later on, so we don't use the ctor that create a singletonMap
        // underneath (this class if for convenience, not performance)
        return new Mutation(update.metadata().ksName, update.partitionKey()).add(update);
    }

    private static DecoratedKey makeKey(CFMetaData metadata, Object... partitionKey)
    {
        if (partitionKey.length == 1 && partitionKey[0] instanceof DecoratedKey)
            return (DecoratedKey)partitionKey[0];

        ByteBuffer key = CFMetaData.serializePartitionKey(metadata.getKeyValidatorAsClusteringComparator().make(partitionKey));
        return StorageService.getPartitioner().decorateKey(key);
    }

    private static PartitionUpdate getOrAdd(CFMetaData metadata, Mutation mutation)
    {
        PartitionUpdate upd = mutation.get(metadata);
        if (upd == null)
        {
            upd = new PartitionUpdate(metadata, mutation.key(), metadata.partitionColumns(), 1);
            mutation.add(upd);
        }
        return upd;
    }

    public RowUpdateBuilder resetCollection(String columnName)
    {
        ColumnDefinition c = getDefinition(columnName);
        assert c != null : "Cannot find column " + columnName;
<<<<<<< HEAD
        return resetCollection(c);
    }

    public RowUpdateBuilder resetCollection(ColumnDefinition c)
    {
        assert c.isStatic() || update.metadata().comparator.size() == 0 || hasSetClustering : "Cannot set non static column " + c + " since no clustering has been provided";
=======
        assert c.isStatic() || update.metadata().comparator.size() == 0 || regularBuilder != null : "Cannot set non static column " + c + " since no clustering has been provided";
>>>>>>> 9ddce25f
        assert c.type.isCollection() && c.type.isMultiCell();
        builder(c).addComplexDeletion(c, new DeletionTime(timestamp - 1, localDeletionTime));
        return this;
    }

    public RowUpdateBuilder addRangeTombstone(RangeTombstone rt)
    {
        update.add(rt);
        return this;
    }

    public RowUpdateBuilder addRangeTombstone(Slice slice)
    {
        return addRangeTombstone(new RangeTombstone(slice, deletionTime));
    }

    public RowUpdateBuilder addRangeTombstone(Object start, Object end)
    {
        ClusteringComparator cmp = update.metadata().comparator;
        Slice slice = Slice.make(cmp.make(start), cmp.make(end));
        return addRangeTombstone(slice);
    }

    public RowUpdateBuilder add(String columnName, Object value)
    {
        ColumnDefinition c = getDefinition(columnName);
        assert c != null : "Cannot find column " + columnName;
        return add(c, value);
    }

<<<<<<< HEAD

    public RowUpdateBuilder add(ColumnDefinition columnDefinition, Object value, LivenessInfo livenessInfo)
    {
        assert columnDefinition.isStatic() || update.metadata().comparator.size() == 0 || hasSetClustering : "Cannot set non static column " + columnDefinition + " since no clustering has been provided";
        if (value == null)
            writer(columnDefinition).writeCell(columnDefinition, false, ByteBufferUtil.EMPTY_BYTE_BUFFER, deletionLiveness, null);
        else
            writer(columnDefinition).writeCell(columnDefinition, false, bb(value, columnDefinition.type), livenessInfo, null);
=======
    private Cell makeCell(ColumnDefinition c, ByteBuffer value, CellPath path)
    {
        return value == null
             ? BufferCell.tombstone(c, timestamp, localDeletionTime)
             : (ttl == LivenessInfo.NO_TTL ? BufferCell.live(update.metadata(), c, timestamp, value, path) : BufferCell.expiring(c, timestamp, ttl, localDeletionTime, value, path));
    }

    public RowUpdateBuilder add(ColumnDefinition columnDefinition, Object value)
    {
        assert columnDefinition.isStatic() || update.metadata().comparator.size() == 0 || regularBuilder != null : "Cannot set non static column " + columnDefinition + " since no clustering hasn't been provided";
        builder(columnDefinition).addCell(makeCell(columnDefinition, bb(value, columnDefinition.type), null));
>>>>>>> 9ddce25f
        return this;
    }

    public RowUpdateBuilder add(ColumnDefinition columnDefinition, Object value)
    {
       return add(columnDefinition, value, defaultLiveness);
    }

    public RowUpdateBuilder delete(String columnName)
    {
        ColumnDefinition c = getDefinition(columnName);
        assert c != null : "Cannot find column " + columnName;
        return delete(c);
    }

    public RowUpdateBuilder delete(ColumnDefinition columnDefinition)
    {
        return add(columnDefinition, null);
    }

    private static ByteBuffer bb(Object value, AbstractType<?> type)
    {
        if (value == null)
            return null;

        if (value instanceof ByteBuffer)
            return (ByteBuffer)value;

        if (type.isCounter())
        {
            // See UpdateParameters.addCounter()
            assert value instanceof Long : "Attempted to adjust Counter cell with non-long value.";
            return CounterContext.instance().createGlobal(CounterId.getLocalId(), 1, (Long)value);
        }
        return ((AbstractType)type).decompose(value);
    }

    public RowUpdateBuilder map(String columnName, Map<?, ?> map)
    {
        resetCollection(columnName);
        for (Map.Entry<?, ?> entry : map.entrySet())
            addMapEntry(columnName, entry.getKey(), entry.getValue());
        return this;
    }

    public RowUpdateBuilder set(String columnName, Set<?> set)
    {
        resetCollection(columnName);
        for (Object element : set)
            addSetEntry(columnName, element);
        return this;
    }

    public RowUpdateBuilder addMapEntry(String columnName, Object key, Object value)
    {
        ColumnDefinition c = getDefinition(columnName);
        assert c.isStatic() || update.metadata().comparator.size() == 0 || regularBuilder != null : "Cannot set non static column " + c + " since no clustering has been provided";
        assert c.type instanceof MapType && c.type.isMultiCell();
        MapType mt = (MapType)c.type;
        builder(c).addCell(makeCell(c, bb(value, mt.getValuesType()), CellPath.create(bb(key, mt.getKeysType()))));
        return this;
    }

    public RowUpdateBuilder addListEntry(String columnName, Object value)
    {
        ColumnDefinition c = getDefinition(columnName);
        assert c.isStatic() || regularBuilder != null : "Cannot set non static column " + c + " since no clustering has been provided";
        assert c.type instanceof ListType && c.type.isMultiCell();
        ListType lt = (ListType)c.type;
        builder(c).addCell(makeCell(c, bb(value, lt.getElementsType()), CellPath.create(ByteBuffer.wrap(UUIDGen.getTimeUUIDBytes()))));
        return this;
    }

    public RowUpdateBuilder addSetEntry(String columnName, Object value)
    {
        ColumnDefinition c = getDefinition(columnName);
        assert c.isStatic() || regularBuilder != null : "Cannot set non static column " + c + " since no clustering has been provided";
        assert c.type instanceof SetType && c.type.isMultiCell();
        SetType st = (SetType)c.type;
        builder(c).addCell(makeCell(c, ByteBufferUtil.EMPTY_BYTE_BUFFER, CellPath.create(bb(value, st.getElementsType()))));
        return this;
    }

    private ColumnDefinition getDefinition(String name)
    {
        return update.metadata().getColumnDefinition(new ColumnIdentifier(name, true));
    }

    public UnfilteredRowIterator unfilteredIterator()
    {
        return update.unfilteredIterator();
    }

    public RowUpdateBuilder addComplex(ColumnDefinition columnDefinition, CellPath path, ByteBuffer value)
    {
        return addComplex(columnDefinition, path, value, defaultLiveness);
    }

    public RowUpdateBuilder addComplex(ColumnDefinition columnDefinition, CellPath path, ByteBuffer value, LivenessInfo livenessInfo)
    {
        writer(columnDefinition).writeCell(columnDefinition, false, value, livenessInfo, path);
        return this;
    }
}<|MERGE_RESOLUTION|>--- conflicted
+++ resolved
@@ -236,16 +236,7 @@
     {
         ColumnDefinition c = getDefinition(columnName);
         assert c != null : "Cannot find column " + columnName;
-<<<<<<< HEAD
-        return resetCollection(c);
-    }
-
-    public RowUpdateBuilder resetCollection(ColumnDefinition c)
-    {
-        assert c.isStatic() || update.metadata().comparator.size() == 0 || hasSetClustering : "Cannot set non static column " + c + " since no clustering has been provided";
-=======
         assert c.isStatic() || update.metadata().comparator.size() == 0 || regularBuilder != null : "Cannot set non static column " + c + " since no clustering has been provided";
->>>>>>> 9ddce25f
         assert c.type.isCollection() && c.type.isMultiCell();
         builder(c).addComplexDeletion(c, new DeletionTime(timestamp - 1, localDeletionTime));
         return this;
@@ -276,16 +267,6 @@
         return add(c, value);
     }
 
-<<<<<<< HEAD
-
-    public RowUpdateBuilder add(ColumnDefinition columnDefinition, Object value, LivenessInfo livenessInfo)
-    {
-        assert columnDefinition.isStatic() || update.metadata().comparator.size() == 0 || hasSetClustering : "Cannot set non static column " + columnDefinition + " since no clustering has been provided";
-        if (value == null)
-            writer(columnDefinition).writeCell(columnDefinition, false, ByteBufferUtil.EMPTY_BYTE_BUFFER, deletionLiveness, null);
-        else
-            writer(columnDefinition).writeCell(columnDefinition, false, bb(value, columnDefinition.type), livenessInfo, null);
-=======
     private Cell makeCell(ColumnDefinition c, ByteBuffer value, CellPath path)
     {
         return value == null
@@ -297,13 +278,7 @@
     {
         assert columnDefinition.isStatic() || update.metadata().comparator.size() == 0 || regularBuilder != null : "Cannot set non static column " + columnDefinition + " since no clustering hasn't been provided";
         builder(columnDefinition).addCell(makeCell(columnDefinition, bb(value, columnDefinition.type), null));
->>>>>>> 9ddce25f
-        return this;
-    }
-
-    public RowUpdateBuilder add(ColumnDefinition columnDefinition, Object value)
-    {
-       return add(columnDefinition, value, defaultLiveness);
+        return this;
     }
 
     public RowUpdateBuilder delete(String columnName)
@@ -390,15 +365,4 @@
     {
         return update.unfilteredIterator();
     }
-
-    public RowUpdateBuilder addComplex(ColumnDefinition columnDefinition, CellPath path, ByteBuffer value)
-    {
-        return addComplex(columnDefinition, path, value, defaultLiveness);
-    }
-
-    public RowUpdateBuilder addComplex(ColumnDefinition columnDefinition, CellPath path, ByteBuffer value, LivenessInfo livenessInfo)
-    {
-        writer(columnDefinition).writeCell(columnDefinition, false, value, livenessInfo, path);
-        return this;
-    }
 }