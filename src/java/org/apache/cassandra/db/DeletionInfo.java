--- conflicted
+++ resolved
@@ -45,23 +45,7 @@
      */
     public boolean isLive();
 
-<<<<<<< HEAD
-    /**
-     * Return whether a given cell is deleted by this deletion info.
-     *
-     * @param clustering the clustering for the cell to check.
-     * @param cell the cell to check.
-     * @return true if the cell is deleted, false otherwise
-     */
-    public boolean isDeleted(Clustering clustering, Cell cell)
-    {
-        // If we're live, don't consider anything deleted, even if the cell ends up having as timestamp Long.MIN_VALUE
-        // (which shouldn't happen in practice, but it would invalid to consider it deleted if it does).
-        if (isLive())
-            return false;
-=======
     public DeletionTime getPartitionDeletion();
->>>>>>> 9ddce25f
 
     // Use sparingly, not the most efficient thing
     public Iterator<RangeTombstone> rangeIterator(boolean reversed);
