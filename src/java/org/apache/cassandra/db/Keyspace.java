/*
 * Licensed to the Apache Software Foundation (ASF) under one
 * or more contributor license agreements.  See the NOTICE file
 * distributed with this work for additional information
 * regarding copyright ownership.  The ASF licenses this file
 * to you under the Apache License, Version 2.0 (the
 * "License"); you may not use this file except in compliance
 * with the License.  You may obtain a copy of the License at
 *
 *     http://www.apache.org/licenses/LICENSE-2.0
 *
 * Unless required by applicable law or agreed to in writing, software
 * distributed under the License is distributed on an "AS IS" BASIS,
 * WITHOUT WARRANTIES OR CONDITIONS OF ANY KIND, either express or implied.
 * See the License for the specific language governing permissions and
 * limitations under the License.
 */
package org.apache.cassandra.db;

import java.io.File;
import java.io.IOException;
import java.util.*;
import java.util.concurrent.ConcurrentHashMap;
import java.util.concurrent.ConcurrentMap;
import java.util.concurrent.Future;
import java.util.concurrent.locks.Lock;
import java.util.concurrent.locks.ReadWriteLock;
import java.util.concurrent.locks.ReentrantReadWriteLock;

import com.google.common.base.Function;
import com.google.common.collect.Iterables;
import org.slf4j.Logger;
import org.slf4j.LoggerFactory;

import org.apache.cassandra.config.*;
import org.apache.cassandra.db.rows.UnfilteredRowIterator;
import org.apache.cassandra.db.commitlog.CommitLog;
import org.apache.cassandra.db.commitlog.ReplayPosition;
import org.apache.cassandra.db.compaction.CompactionManager;
import org.apache.cassandra.db.index.SecondaryIndex;
import org.apache.cassandra.db.index.SecondaryIndexManager;
import org.apache.cassandra.db.partitions.PartitionUpdate;
import org.apache.cassandra.io.sstable.format.SSTableReader;
import org.apache.cassandra.locator.AbstractReplicationStrategy;
import org.apache.cassandra.schema.KeyspaceMetadata;
import org.apache.cassandra.service.StorageService;
import org.apache.cassandra.tracing.Tracing;
import org.apache.cassandra.utils.concurrent.OpOrder;
import org.apache.cassandra.utils.FBUtilities;
import org.apache.cassandra.metrics.KeyspaceMetrics;

/**
 * It represents a Keyspace.
 */
public class Keyspace
{
    private static final Logger logger = LoggerFactory.getLogger(Keyspace.class);

    private static final String TEST_FAIL_WRITES_KS = System.getProperty("cassandra.test.fail_writes_ks", "");
    private static final boolean TEST_FAIL_WRITES = !TEST_FAIL_WRITES_KS.isEmpty();

    public final KeyspaceMetrics metric;

    // It is possible to call Keyspace.open without a running daemon, so it makes sense to ensure
    // proper directories here as well as in CassandraDaemon.
    static
    {
        if (!Config.isClientMode())
            DatabaseDescriptor.createAllDirectories();
    }

<<<<<<< HEAD
=======
    private volatile KeyspaceMetadata metadata;
>>>>>>> 87c4eb2d
    public final OpOrder writeOrder = new OpOrder();

    /* ColumnFamilyStore per column family */
    private final ConcurrentMap<UUID, ColumnFamilyStore> columnFamilyStores = new ConcurrentHashMap<>();
    private volatile KSMetaData metadata;
    private volatile AbstractReplicationStrategy replicationStrategy;

    public static final Function<String,Keyspace> keyspaceTransformer = new Function<String, Keyspace>()
    {
        public Keyspace apply(String keyspaceName)
        {
            return Keyspace.open(keyspaceName);
        }
    };

    private static volatile boolean initialized = false;

    public static void setInitialized()
    {
        initialized = true;
    }

    public static Keyspace open(String keyspaceName)
    {
        assert initialized || keyspaceName.equals(SystemKeyspace.NAME);
        return open(keyspaceName, Schema.instance, true);
    }

    // to only be used by org.apache.cassandra.tools.Standalone* classes
    public static Keyspace openWithoutSSTables(String keyspaceName)
    {
        return open(keyspaceName, Schema.instance, false);
    }

    private static Keyspace open(String keyspaceName, Schema schema, boolean loadSSTables)
    {
        Keyspace keyspaceInstance = schema.getKeyspaceInstance(keyspaceName);

        if (keyspaceInstance == null)
        {
            // instantiate the Keyspace.  we could use putIfAbsent but it's important to making sure it is only done once
            // per keyspace, so we synchronize and re-check before doing it.
            synchronized (Keyspace.class)
            {
                keyspaceInstance = schema.getKeyspaceInstance(keyspaceName);
                if (keyspaceInstance == null)
                {
                    // open and store the keyspace
                    keyspaceInstance = new Keyspace(keyspaceName, loadSSTables);
                    schema.storeKeyspaceInstance(keyspaceInstance);

                    // keyspace has to be constructed and in the cache before cacheRow can be called
                    for (ColumnFamilyStore cfs : keyspaceInstance.getColumnFamilyStores())
                        cfs.initRowCache();
                }
            }
        }
        return keyspaceInstance;
    }

    public static Keyspace clear(String keyspaceName)
    {
        return clear(keyspaceName, Schema.instance);
    }

    public static Keyspace clear(String keyspaceName, Schema schema)
    {
        synchronized (Keyspace.class)
        {
            Keyspace t = schema.removeKeyspaceInstance(keyspaceName);
            if (t != null)
            {
                for (ColumnFamilyStore cfs : t.getColumnFamilyStores())
                    t.unloadCf(cfs);
                t.metric.release();
            }
            return t;
        }
    }

    public static ColumnFamilyStore openAndGetStore(CFMetaData cfm)
    {
        return open(cfm.ksName).getColumnFamilyStore(cfm.cfId);
    }

    /**
     * Removes every SSTable in the directory from the appropriate Tracker's view.
     * @param directory the unreadable directory, possibly with SSTables in it, but not necessarily.
     */
    public static void removeUnreadableSSTables(File directory)
    {
        for (Keyspace keyspace : Keyspace.all())
        {
            for (ColumnFamilyStore baseCfs : keyspace.getColumnFamilyStores())
            {
                for (ColumnFamilyStore cfs : baseCfs.concatWithIndexes())
                    cfs.maybeRemoveUnreadableSSTables(directory);
            }
        }
    }

    public void setMetadata(KeyspaceMetadata metadata)
    {
        this.metadata = metadata;
    }

    public KeyspaceMetadata getMetadata()
    {
        return metadata;
    }

    public Collection<ColumnFamilyStore> getColumnFamilyStores()
    {
        return Collections.unmodifiableCollection(columnFamilyStores.values());
    }

    public ColumnFamilyStore getColumnFamilyStore(String cfName)
    {
        UUID id = Schema.instance.getId(getName(), cfName);
        if (id == null)
            throw new IllegalArgumentException(String.format("Unknown keyspace/cf pair (%s.%s)", getName(), cfName));
        return getColumnFamilyStore(id);
    }

    public ColumnFamilyStore getColumnFamilyStore(UUID id)
    {
        ColumnFamilyStore cfs = columnFamilyStores.get(id);
        if (cfs == null)
            throw new IllegalArgumentException("Unknown CF " + id);
        return cfs;
    }

    /**
     * Take a snapshot of the specific column family, or the entire set of column families
     * if columnFamily is null with a given timestamp
     *
     * @param snapshotName     the tag associated with the name of the snapshot.  This value may not be null
     * @param columnFamilyName the column family to snapshot or all on null
     * @throws IOException if the column family doesn't exist
     */
    public void snapshot(String snapshotName, String columnFamilyName) throws IOException
    {
        assert snapshotName != null;
        boolean tookSnapShot = false;
        for (ColumnFamilyStore cfStore : columnFamilyStores.values())
        {
            if (columnFamilyName == null || cfStore.name.equals(columnFamilyName))
            {
                tookSnapShot = true;
                cfStore.snapshot(snapshotName);
            }
        }

        if ((columnFamilyName != null) && !tookSnapShot)
            throw new IOException("Failed taking snapshot. Table " + columnFamilyName + " does not exist.");
    }

    /**
     * @param clientSuppliedName may be null.
     * @return the name of the snapshot
     */
    public static String getTimestampedSnapshotName(String clientSuppliedName)
    {
        String snapshotName = Long.toString(System.currentTimeMillis());
        if (clientSuppliedName != null && !clientSuppliedName.equals(""))
        {
            snapshotName = snapshotName + "-" + clientSuppliedName;
        }
        return snapshotName;
    }

    /**
     * Check whether snapshots already exists for a given name.
     *
     * @param snapshotName the user supplied snapshot name
     * @return true if the snapshot exists
     */
    public boolean snapshotExists(String snapshotName)
    {
        assert snapshotName != null;
        for (ColumnFamilyStore cfStore : columnFamilyStores.values())
        {
            if (cfStore.snapshotExists(snapshotName))
                return true;
        }
        return false;
    }

    /**
     * Clear all the snapshots for a given keyspace.
     *
     * @param snapshotName the user supplied snapshot name. It empty or null,
     *                     all the snapshots will be cleaned
     */
    public static void clearSnapshot(String snapshotName, String keyspace)
    {
        List<File> snapshotDirs = Directories.getKSChildDirectories(keyspace);
        Directories.clearSnapshot(snapshotName, snapshotDirs);
    }

    /**
     * @return A list of open SSTableReaders
     */
    public List<SSTableReader> getAllSSTables()
    {
        List<SSTableReader> list = new ArrayList<>(columnFamilyStores.size());
        for (ColumnFamilyStore cfStore : columnFamilyStores.values())
            list.addAll(cfStore.getSSTables());
        return list;
    }

    private Keyspace(String keyspaceName, boolean loadSSTables)
    {
        metadata = Schema.instance.getKSMetaData(keyspaceName);
        assert metadata != null : "Unknown keyspace " + keyspaceName;
        createReplicationStrategy(metadata);

        this.metric = new KeyspaceMetrics(this);
        for (CFMetaData cfm : metadata.tables)
        {
            logger.debug("Initializing {}.{}", getName(), cfm.cfName);
            initCf(cfm.cfId, cfm.cfName, loadSSTables);
        }
    }

<<<<<<< HEAD
    private Keyspace(KSMetaData ksm, KeyspaceMetrics metric, Map<UUID, ColumnFamilyStore> store)
    {
        this.metadata = ksm;
        createReplicationStrategy(metadata);

        this.metric = metric;
        this.columnFamilyStores.putAll(store);
    }

    private Keyspace(KSMetaData metadata)
=======
    private Keyspace(KeyspaceMetadata metadata)
>>>>>>> 87c4eb2d
    {
        this.metadata = metadata;
        createReplicationStrategy(metadata);
        this.metric = new KeyspaceMetrics(this);
    }

    public static Keyspace mockKS(KeyspaceMetadata metadata)
    {
        return new Keyspace(metadata);
    }

<<<<<<< HEAD
    private void createReplicationStrategy(KSMetaData ksm)
=======
    public void createReplicationStrategy(KeyspaceMetadata ksm)
>>>>>>> 87c4eb2d
    {
        replicationStrategy = AbstractReplicationStrategy.createReplicationStrategy(ksm.name,
                                                                                    ksm.params.replication.klass,
                                                                                    StorageService.instance.getTokenMetadata(),
                                                                                    DatabaseDescriptor.getEndpointSnitch(),
                                                                                    ksm.params.replication.options);
    }


    public void update(KSMetaData ksm)
    {
        this.metadata = ksm;
        createReplicationStrategy(ksm);
    }

    // best invoked on the compaction mananger.
    public void dropCf(UUID cfId)
    {
        assert columnFamilyStores.containsKey(cfId);
        ColumnFamilyStore cfs = columnFamilyStores.remove(cfId);
        if (cfs == null)
            return;

        cfs.getCompactionStrategyManager().shutdown();
        CompactionManager.instance.interruptCompactionForCFs(cfs.concatWithIndexes(), true);
        // wait for any outstanding reads/writes that might affect the CFS
        cfs.keyspace.writeOrder.awaitNewBarrier();
        cfs.readOrdering.awaitNewBarrier();

        unloadCf(cfs);
    }

    // disassociate a cfs from this keyspace instance.
    private void unloadCf(ColumnFamilyStore cfs)
    {
        cfs.forceBlockingFlush();
        cfs.invalidate();
    }

    /**
     * adds a cf to internal structures, ends up creating disk files).
     */
    public void initCf(UUID cfId, String cfName, boolean loadSSTables)
    {
        ColumnFamilyStore cfs = columnFamilyStores.get(cfId);

        if (cfs == null)
        {
            // CFS being created for the first time, either on server startup or new CF being added.
            // We don't worry about races here; startup is safe, and adding multiple idential CFs
            // simultaneously is a "don't do that" scenario.
            ColumnFamilyStore oldCfs = columnFamilyStores.putIfAbsent(cfId, ColumnFamilyStore.createColumnFamilyStore(this, cfName, loadSSTables));
            // CFS mbean instantiation will error out before we hit this, but in case that changes...
            if (oldCfs != null)
                throw new IllegalStateException("added multiple mappings for cf id " + cfId);
        }
        else
        {
            // re-initializing an existing CF.  This will happen if you cleared the schema
            // on this node and it's getting repopulated from the rest of the cluster.
            assert cfs.name.equals(cfName);
            cfs.metadata.reload();
            cfs.reload();
        }
    }

    public void apply(Mutation mutation, boolean writeCommitLog)
    {
        apply(mutation, writeCommitLog, true);
    }

    /**
     * This method appends a row to the global CommitLog, then updates memtables and indexes.
     *
     * @param mutation       the row to write.  Must not be modified after calling apply, since commitlog append
     *                       may happen concurrently, depending on the CL Executor type.
     * @param writeCommitLog false to disable commitlog append entirely
     * @param updateIndexes  false to disable index updates (used by CollationController "defragmenting")
     */
    public void apply(Mutation mutation, boolean writeCommitLog, boolean updateIndexes)
    {
        if (TEST_FAIL_WRITES && metadata.name.equals(TEST_FAIL_WRITES_KS))
            throw new RuntimeException("Testing write failures");

        int nowInSec = FBUtilities.nowInSeconds();
        try (OpOrder.Group opGroup = writeOrder.start())
        {
            // write the mutation to the commitlog and memtables
            ReplayPosition replayPosition = null;
            if (writeCommitLog)
            {
                Tracing.trace("Appending to commitlog");
                replayPosition = CommitLog.instance.add(mutation);
            }

            DecoratedKey key = mutation.key();
            for (PartitionUpdate upd : mutation.getPartitionUpdates())
            {
                ColumnFamilyStore cfs = columnFamilyStores.get(upd.metadata().cfId);
                if (cfs == null)
                {
                    logger.error("Attempting to mutate non-existant table {}", upd.metadata().cfId);
                    continue;
                }

                Tracing.trace("Adding to {} memtable", upd.metadata().cfName);
                SecondaryIndexManager.Updater updater = updateIndexes
                                                      ? cfs.indexManager.updaterFor(upd, opGroup, nowInSec)
                                                      : SecondaryIndexManager.nullUpdater;
                cfs.apply(upd, updater, opGroup, replayPosition);
            }
        }
    }

    public AbstractReplicationStrategy getReplicationStrategy()
    {
        return replicationStrategy;
    }

    /**
     * @param key row to index
     * @param cfs ColumnFamily to index partition in
     * @param idxNames columns to index, in comparator order
     */
    public static void indexPartition(DecoratedKey key, ColumnFamilyStore cfs, Set<String> idxNames)
    {
        if (logger.isDebugEnabled())
            logger.debug("Indexing partition {} ", cfs.metadata.getKeyValidator().getString(key.getKey()));

        Set<SecondaryIndex> indexes = cfs.indexManager.getIndexesByNames(idxNames);
        SinglePartitionReadCommand cmd = SinglePartitionReadCommand.fullPartitionRead(cfs.metadata, FBUtilities.nowInSeconds(), key);

        try (OpOrder.Group opGroup = cfs.keyspace.writeOrder.start();
             UnfilteredRowIterator partition = cmd.queryMemtableAndDisk(cfs, opGroup))
        {
            cfs.indexManager.indexPartition(partition, opGroup, indexes, cmd.nowInSec());
        }
    }

    public List<Future<?>> flush()
    {
        List<Future<?>> futures = new ArrayList<>(columnFamilyStores.size());
        for (ColumnFamilyStore cfs : columnFamilyStores.values())
            futures.add(cfs.forceFlush());
        return futures;
    }

    public Iterable<ColumnFamilyStore> getValidColumnFamilies(boolean allowIndexes, boolean autoAddIndexes, String... cfNames) throws IOException
    {
        Set<ColumnFamilyStore> valid = new HashSet<>();

        if (cfNames.length == 0)
        {
            // all stores are interesting
            for (ColumnFamilyStore cfStore : getColumnFamilyStores())
            {
                valid.add(cfStore);
                if (autoAddIndexes)
                {
                    for (SecondaryIndex si : cfStore.indexManager.getIndexes())
                    {
                        if (si.getIndexCfs() != null) {
                            logger.info("adding secondary index {} to operation", si.getIndexName());
                            valid.add(si.getIndexCfs());
                        }
                    }

                }
            }
            return valid;
        }
        // filter out interesting stores
        for (String cfName : cfNames)
        {
            //if the CF name is an index, just flush the CF that owns the index
            String baseCfName = cfName;
            String idxName = null;
            if (cfName.contains(".")) // secondary index
            {
                if(!allowIndexes)
                {
                    logger.warn("Operation not allowed on secondary Index table ({})", cfName);
                    continue;
                }

                String[] parts = cfName.split("\\.", 2);
                baseCfName = parts[0];
                idxName = parts[1];
            }

            ColumnFamilyStore cfStore = getColumnFamilyStore(baseCfName);
            if (idxName != null)
            {
                Collection< SecondaryIndex > indexes = cfStore.indexManager.getIndexesByNames(new HashSet<>(Arrays.asList(cfName)));
                if (indexes.isEmpty())
                    throw new IllegalArgumentException(String.format("Invalid index specified: %s/%s.", baseCfName, idxName));
                else
                    valid.add(Iterables.get(indexes, 0).getIndexCfs());
            }
            else
            {
                valid.add(cfStore);
                if(autoAddIndexes)
                {
                    for(SecondaryIndex si : cfStore.indexManager.getIndexes())
                    {
                        if (si.getIndexCfs() != null) {
                            logger.info("adding secondary index {} to operation", si.getIndexName());
                            valid.add(si.getIndexCfs());
                        }
                    }
                }
            }
        }
        return valid;
    }

    public static Iterable<Keyspace> all()
    {
        return Iterables.transform(Schema.instance.getKeyspaces(), keyspaceTransformer);
    }

    public static Iterable<Keyspace> nonSystem()
    {
        return Iterables.transform(Schema.instance.getNonSystemKeyspaces(), keyspaceTransformer);
    }

    public static Iterable<Keyspace> system()
    {
        return Iterables.transform(Collections.singleton(SystemKeyspace.NAME), keyspaceTransformer);
    }

    @Override
    public String toString()
    {
        return getClass().getSimpleName() + "(name='" + getName() + "')";
    }

    public String getName()
    {
        return metadata.name;
    }

    public KSMetaData getMetadata()
    {
        return metadata;
    }
}<|MERGE_RESOLUTION|>--- conflicted
+++ resolved
@@ -69,15 +69,11 @@
             DatabaseDescriptor.createAllDirectories();
     }
 
-<<<<<<< HEAD
-=======
     private volatile KeyspaceMetadata metadata;
->>>>>>> 87c4eb2d
     public final OpOrder writeOrder = new OpOrder();
 
     /* ColumnFamilyStore per column family */
     private final ConcurrentMap<UUID, ColumnFamilyStore> columnFamilyStores = new ConcurrentHashMap<>();
-    private volatile KSMetaData metadata;
     private volatile AbstractReplicationStrategy replicationStrategy;
 
     public static final Function<String,Keyspace> keyspaceTransformer = new Function<String, Keyspace>()
@@ -298,20 +294,16 @@
         }
     }
 
-<<<<<<< HEAD
-    private Keyspace(KSMetaData ksm, KeyspaceMetrics metric, Map<UUID, ColumnFamilyStore> store)
-    {
-        this.metadata = ksm;
+    private Keyspace(KeyspaceMetadata metadata, KeyspaceMetrics metric, Map<UUID, ColumnFamilyStore> store)
+    {
+        this.metadata = metadata;
         createReplicationStrategy(metadata);
 
         this.metric = metric;
         this.columnFamilyStores.putAll(store);
     }
 
-    private Keyspace(KSMetaData metadata)
-=======
     private Keyspace(KeyspaceMetadata metadata)
->>>>>>> 87c4eb2d
     {
         this.metadata = metadata;
         createReplicationStrategy(metadata);
@@ -323,11 +315,7 @@
         return new Keyspace(metadata);
     }
 
-<<<<<<< HEAD
-    private void createReplicationStrategy(KSMetaData ksm)
-=======
-    public void createReplicationStrategy(KeyspaceMetadata ksm)
->>>>>>> 87c4eb2d
+    private void createReplicationStrategy(KeyspaceMetadata ksm)
     {
         replicationStrategy = AbstractReplicationStrategy.createReplicationStrategy(ksm.name,
                                                                                     ksm.params.replication.klass,
@@ -337,10 +325,10 @@
     }
 
 
-    public void update(KSMetaData ksm)
-    {
-        this.metadata = ksm;
-        createReplicationStrategy(ksm);
+    public void update(KeyspaceMetadata metadata)
+    {
+        this.metadata = metadata;
+        createReplicationStrategy(metadata);
     }
 
     // best invoked on the compaction mananger.
@@ -570,9 +558,4 @@
     {
         return metadata.name;
     }
-
-    public KSMetaData getMetadata()
-    {
-        return metadata;
-    }
 }