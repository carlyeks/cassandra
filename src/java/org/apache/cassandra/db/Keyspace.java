/*
 * Licensed to the Apache Software Foundation (ASF) under one
 * or more contributor license agreements.  See the NOTICE file
 * distributed with this work for additional information
 * regarding copyright ownership.  The ASF licenses this file
 * to you under the Apache License, Version 2.0 (the
 * "License"); you may not use this file except in compliance
 * with the License.  You may obtain a copy of the License at
 *
 *     http://www.apache.org/licenses/LICENSE-2.0
 *
 * Unless required by applicable law or agreed to in writing, software
 * distributed under the License is distributed on an "AS IS" BASIS,
 * WITHOUT WARRANTIES OR CONDITIONS OF ANY KIND, either express or implied.
 * See the License for the specific language governing permissions and
 * limitations under the License.
 */
package org.apache.cassandra.db;

import java.io.File;
import java.io.IOException;
import java.util.*;
import java.util.concurrent.ConcurrentHashMap;
import java.util.concurrent.ConcurrentMap;
import java.util.concurrent.Future;
import java.util.concurrent.locks.Lock;

import com.google.common.base.Function;
import com.google.common.collect.Iterables;
import org.slf4j.Logger;
import org.slf4j.LoggerFactory;

import org.apache.cassandra.concurrent.Stage;
import org.apache.cassandra.concurrent.StageManager;
import org.apache.cassandra.config.*;
import org.apache.cassandra.db.rows.UnfilteredRowIterator;
import org.apache.cassandra.db.commitlog.CommitLog;
import org.apache.cassandra.db.commitlog.ReplayPosition;
import org.apache.cassandra.db.compaction.CompactionManager;
import org.apache.cassandra.db.index.SecondaryIndex;
import org.apache.cassandra.db.index.SecondaryIndexManager;
import org.apache.cassandra.db.view.MaterializedViewManager;
import org.apache.cassandra.exceptions.WriteTimeoutException;
import org.apache.cassandra.db.partitions.PartitionUpdate;
import org.apache.cassandra.io.sstable.format.SSTableReader;
import org.apache.cassandra.locator.AbstractReplicationStrategy;
import org.apache.cassandra.schema.KeyspaceMetadata;
import org.apache.cassandra.service.StorageService;
import org.apache.cassandra.tracing.Tracing;
import org.apache.cassandra.utils.ByteBufferUtil;
import org.apache.cassandra.utils.JVMStabilityInspector;
import org.apache.cassandra.utils.concurrent.OpOrder;
import org.apache.cassandra.utils.FBUtilities;
import org.apache.cassandra.metrics.KeyspaceMetrics;

/**
 * It represents a Keyspace.
 */
public class Keyspace
{
    private static final Logger logger = LoggerFactory.getLogger(Keyspace.class);

    private static final String TEST_FAIL_WRITES_KS = System.getProperty("cassandra.test.fail_writes_ks", "");
    private static final boolean TEST_FAIL_WRITES = !TEST_FAIL_WRITES_KS.isEmpty();

    public final KeyspaceMetrics metric;

    // It is possible to call Keyspace.open without a running daemon, so it makes sense to ensure
    // proper directories here as well as in CassandraDaemon.
    static
    {
        if (!Config.isClientMode())
            DatabaseDescriptor.createAllDirectories();
    }

    private volatile KeyspaceMetadata metadata;
    public final OpOrder writeOrder = new OpOrder();

    /* ColumnFamilyStore per column family */
    private final ConcurrentMap<UUID, ColumnFamilyStore> columnFamilyStores = new ConcurrentHashMap<>();
    private volatile AbstractReplicationStrategy replicationStrategy;

    public static final Function<String,Keyspace> keyspaceTransformer = new Function<String, Keyspace>()
    {
        public Keyspace apply(String keyspaceName)
        {
            return Keyspace.open(keyspaceName);
        }
    };

    private static volatile boolean initialized = false;

    public static void setInitialized()
    {
        initialized = true;
    }

    public static Keyspace open(String keyspaceName)
    {
        assert initialized || keyspaceName.equals(SystemKeyspace.NAME);
        return open(keyspaceName, Schema.instance, true);
    }

    // to only be used by org.apache.cassandra.tools.Standalone* classes
    public static Keyspace openWithoutSSTables(String keyspaceName)
    {
        return open(keyspaceName, Schema.instance, false);
    }

    private static Keyspace open(String keyspaceName, Schema schema, boolean loadSSTables)
    {
        Keyspace keyspaceInstance = schema.getKeyspaceInstance(keyspaceName);

        if (keyspaceInstance == null)
        {
            // instantiate the Keyspace.  we could use putIfAbsent but it's important to making sure it is only done once
            // per keyspace, so we synchronize and re-check before doing it.
            synchronized (Keyspace.class)
            {
                keyspaceInstance = schema.getKeyspaceInstance(keyspaceName);
                if (keyspaceInstance == null)
                {
                    // open and store the keyspace
                    keyspaceInstance = new Keyspace(keyspaceName, loadSSTables);
                    schema.storeKeyspaceInstance(keyspaceInstance);

                    // keyspace has to be constructed and in the cache before cacheRow can be called
                    for (ColumnFamilyStore cfs : keyspaceInstance.getColumnFamilyStores())
                        cfs.init();
                }
            }
        }
        return keyspaceInstance;
    }

    public static Keyspace clear(String keyspaceName)
    {
        return clear(keyspaceName, Schema.instance);
    }

    public static Keyspace clear(String keyspaceName, Schema schema)
    {
        synchronized (Keyspace.class)
        {
            Keyspace t = schema.removeKeyspaceInstance(keyspaceName);
            if (t != null)
            {
                for (ColumnFamilyStore cfs : t.getColumnFamilyStores())
                    t.unloadCf(cfs);
                t.metric.release();
            }
            return t;
        }
    }

    public static ColumnFamilyStore openAndGetStore(CFMetaData cfm)
    {
        return open(cfm.ksName).getColumnFamilyStore(cfm.cfId);
    }

    /**
     * Removes every SSTable in the directory from the appropriate Tracker's view.
     * @param directory the unreadable directory, possibly with SSTables in it, but not necessarily.
     */
    public static void removeUnreadableSSTables(File directory)
    {
        for (Keyspace keyspace : Keyspace.all())
        {
            for (ColumnFamilyStore baseCfs : keyspace.getColumnFamilyStores())
            {
                for (ColumnFamilyStore cfs : baseCfs.concatWithIndexes())
                    cfs.maybeRemoveUnreadableSSTables(directory);
            }
        }
    }

    public void setMetadata(KeyspaceMetadata metadata)
    {
        this.metadata = metadata;
        createReplicationStrategy(metadata);
    }

    public KeyspaceMetadata getMetadata()
    {
        return metadata;
    }

    public Collection<ColumnFamilyStore> getColumnFamilyStores()
    {
        return Collections.unmodifiableCollection(columnFamilyStores.values());
    }

    public ColumnFamilyStore getColumnFamilyStore(String cfName)
    {
        UUID id = Schema.instance.getId(getName(), cfName);
        if (id == null)
            throw new IllegalArgumentException(String.format("Unknown keyspace/cf pair (%s.%s)", getName(), cfName));
        return getColumnFamilyStore(id);
    }

    public ColumnFamilyStore getColumnFamilyStore(UUID id)
    {
        ColumnFamilyStore cfs = columnFamilyStores.get(id);
        if (cfs == null)
            throw new IllegalArgumentException("Unknown CF " + id);
        return cfs;
    }

    /**
     * Take a snapshot of the specific column family, or the entire set of column families
     * if columnFamily is null with a given timestamp
     *
     * @param snapshotName     the tag associated with the name of the snapshot.  This value may not be null
     * @param columnFamilyName the column family to snapshot or all on null
     * @throws IOException if the column family doesn't exist
     */
    public void snapshot(String snapshotName, String columnFamilyName) throws IOException
    {
        assert snapshotName != null;
        boolean tookSnapShot = false;
        for (ColumnFamilyStore cfStore : columnFamilyStores.values())
        {
            if (columnFamilyName == null || cfStore.name.equals(columnFamilyName))
            {
                tookSnapShot = true;
                cfStore.snapshot(snapshotName);
            }
        }

        if ((columnFamilyName != null) && !tookSnapShot)
            throw new IOException("Failed taking snapshot. Table " + columnFamilyName + " does not exist.");
    }

    /**
     * @param clientSuppliedName may be null.
     * @return the name of the snapshot
     */
    public static String getTimestampedSnapshotName(String clientSuppliedName)
    {
        String snapshotName = Long.toString(System.currentTimeMillis());
        if (clientSuppliedName != null && !clientSuppliedName.equals(""))
        {
            snapshotName = snapshotName + "-" + clientSuppliedName;
        }
        return snapshotName;
    }

    /**
     * Check whether snapshots already exists for a given name.
     *
     * @param snapshotName the user supplied snapshot name
     * @return true if the snapshot exists
     */
    public boolean snapshotExists(String snapshotName)
    {
        assert snapshotName != null;
        for (ColumnFamilyStore cfStore : columnFamilyStores.values())
        {
            if (cfStore.snapshotExists(snapshotName))
                return true;
        }
        return false;
    }

    /**
     * Clear all the snapshots for a given keyspace.
     *
     * @param snapshotName the user supplied snapshot name. It empty or null,
     *                     all the snapshots will be cleaned
     */
    public static void clearSnapshot(String snapshotName, String keyspace)
    {
        List<File> snapshotDirs = Directories.getKSChildDirectories(keyspace);
        Directories.clearSnapshot(snapshotName, snapshotDirs);
    }

    /**
     * @return A list of open SSTableReaders
     */
    public List<SSTableReader> getAllSSTables()
    {
        List<SSTableReader> list = new ArrayList<>(columnFamilyStores.size());
        for (ColumnFamilyStore cfStore : columnFamilyStores.values())
            list.addAll(cfStore.getSSTables());
        return list;
    }

    private Keyspace(String keyspaceName, boolean loadSSTables)
    {
        metadata = Schema.instance.getKSMetaData(keyspaceName);
        assert metadata != null : "Unknown keyspace " + keyspaceName;
        createReplicationStrategy(metadata);

        this.metric = new KeyspaceMetrics(this);
        for (CFMetaData cfm : metadata.tables)
        {
            logger.debug("Initializing {}.{}", getName(), cfm.cfName);
            initCf(cfm.cfId, cfm.cfName, loadSSTables);
        }
    }

    private Keyspace(KeyspaceMetadata metadata)
    {
        this.metadata = metadata;
        createReplicationStrategy(metadata);
        this.metric = new KeyspaceMetrics(this);
    }

    public static Keyspace mockKS(KeyspaceMetadata metadata)
    {
        return new Keyspace(metadata);
    }

    private void createReplicationStrategy(KeyspaceMetadata ksm)
    {
        replicationStrategy = AbstractReplicationStrategy.createReplicationStrategy(ksm.name,
                                                                                    ksm.params.replication.klass,
                                                                                    StorageService.instance.getTokenMetadata(),
                                                                                    DatabaseDescriptor.getEndpointSnitch(),
                                                                                    ksm.params.replication.options);
    }

    // best invoked on the compaction mananger.
    public void dropCf(UUID cfId)
    {
        assert columnFamilyStores.containsKey(cfId);
        ColumnFamilyStore cfs = columnFamilyStores.remove(cfId);
        if (cfs == null)
            return;

        cfs.getCompactionStrategyManager().shutdown();
        CompactionManager.instance.interruptCompactionForCFs(cfs.concatWithIndexes(), true);
        // wait for any outstanding reads/writes that might affect the CFS
        cfs.keyspace.writeOrder.awaitNewBarrier();
        cfs.readOrdering.awaitNewBarrier();

        unloadCf(cfs);
    }

    // disassociate a cfs from this keyspace instance.
    private void unloadCf(ColumnFamilyStore cfs)
    {
        cfs.forceBlockingFlush();
        cfs.invalidate();
    }

    /**
     * adds a cf to internal structures, ends up creating disk files).
     */
    public void initCf(UUID cfId, String cfName, boolean loadSSTables)
    {
        ColumnFamilyStore cfs = columnFamilyStores.get(cfId);

        if (cfs == null)
        {
            // CFS being created for the first time, either on server startup or new CF being added.
            // We don't worry about races here; startup is safe, and adding multiple idential CFs
            // simultaneously is a "don't do that" scenario.
            ColumnFamilyStore oldCfs = columnFamilyStores.putIfAbsent(cfId, ColumnFamilyStore.createColumnFamilyStore(this, cfName, loadSSTables));
            // CFS mbean instantiation will error out before we hit this, but in case that changes...
            if (oldCfs != null)
                throw new IllegalStateException("added multiple mappings for cf id " + cfId);
        }
        else
        {
            // re-initializing an existing CF.  This will happen if you cleared the schema
            // on this node and it's getting repopulated from the rest of the cluster.
            assert cfs.name.equals(cfName);
            cfs.metadata.reload();
            cfs.reload();
        }
    }

    public void apply(Mutation mutation, boolean writeCommitLog)
    {
        apply(mutation, writeCommitLog, true);
    }

    /**
     * This method appends a row to the global CommitLog, then updates memtables and indexes.
     *
     * @param mutation       the row to write.  Must not be modified after calling apply, since commitlog append
     *                       may happen concurrently, depending on the CL Executor type.
     * @param writeCommitLog false to disable commitlog append entirely
     * @param updateIndexes  false to disable index updates (used by CollationController "defragmenting")
     */
    public void apply(final Mutation mutation, final boolean writeCommitLog, boolean updateIndexes)
    {
        if (TEST_FAIL_WRITES && metadata.name.equals(TEST_FAIL_WRITES_KS))
            throw new RuntimeException("Testing write failures");

        Lock lock = null;
<<<<<<< HEAD
        if (updateIndexes && MaterializedViewManager.updatesAffectView(Collections.singleton(mutation)))
=======
        if (updateIndexes && MaterializedViewManager.touchesSelectedColumn(Collections.singleton(mutation), false))
>>>>>>> 4dec453e
        {
            lock = MaterializedViewManager.acquireLockFor(mutation.key().getKey());

            if (lock == null)
            {
                if ((System.currentTimeMillis() - mutation.createdAt) > DatabaseDescriptor.getWriteRpcTimeout())
                {
                    logger.debug("Could not acquire lock for {}", ByteBufferUtil.bytesToHex(mutation.key().getKey()));
                    Tracing.trace("Could not acquire MV lock");
                    throw new WriteTimeoutException(WriteType.MATERIALIZED_VIEW, ConsistencyLevel.LOCAL_ONE, 0, 1);
                }
                else
                {
                    StageManager.getStage(Stage.MUTATION).execute(new Runnable()
                    {
                        public void run()
                        {
                            if (writeCommitLog)
                                mutation.apply();
                            else
                                mutation.applyUnsafe();
                        }
                    });

                    //Let someone else go
                    return;
                }
            }
        }
        int nowInSec = FBUtilities.nowInSeconds();
        try (OpOrder.Group opGroup = writeOrder.start())
        {
            // write the mutation to the commitlog and memtables
            ReplayPosition replayPosition = null;
            if (writeCommitLog)
            {
                Tracing.trace("Appending to commitlog");
                replayPosition = CommitLog.instance.add(mutation);
            }

            DecoratedKey partitionKey = mutation.key();
            for (PartitionUpdate upd : mutation.getPartitionUpdates())
            {
                ColumnFamilyStore cfs = columnFamilyStores.get(upd.metadata().cfId);
                if (cfs == null)
                {
                    logger.error("Attempting to mutate non-existant table {}", upd.metadata().cfId);
                    continue;
                }

                try
                {
                    if (updateIndexes && cfs.materializedViewManager.updateAffectsView(upd))
                    {
                        Tracing.trace("Create materialized view mutations from replica");
                        cfs.materializedViewManager.pushReplicaUpdates(partitionKey.getKey(), upd);
                    }
                }
                catch (Exception e)
                {
                    if ( !(e instanceof WriteTimeoutException))
                        logger.warn("Encountered exception when creating materialized view mutations", e);

                    JVMStabilityInspector.inspectThrowable(e);
                }

                Tracing.trace("Adding to {} memtable", upd.metadata().cfName);
                SecondaryIndexManager.Updater updater = updateIndexes
                                                      ? cfs.indexManager.updaterFor(upd, opGroup, nowInSec)
                                                      : SecondaryIndexManager.nullUpdater;
                cfs.apply(upd, updater, opGroup, replayPosition);
            }
        }
        finally
        {
            if (lock != null)
                lock.unlock();
        }
    }

    public AbstractReplicationStrategy getReplicationStrategy()
    {
        return replicationStrategy;
    }

    /**
     * @param key row to index
     * @param cfs ColumnFamily to index partition in
     * @param idxNames columns to index, in comparator order
     */
    public static void indexPartition(DecoratedKey key, ColumnFamilyStore cfs, Set<String> idxNames)
    {
        if (logger.isDebugEnabled())
            logger.debug("Indexing partition {} ", cfs.metadata.getKeyValidator().getString(key.getKey()));

        Set<SecondaryIndex> indexes = cfs.indexManager.getIndexesByNames(idxNames);
        SinglePartitionReadCommand cmd = SinglePartitionReadCommand.fullPartitionRead(cfs.metadata, FBUtilities.nowInSeconds(), key);

        try (OpOrder.Group opGroup = cfs.keyspace.writeOrder.start();
             UnfilteredRowIterator partition = cmd.queryMemtableAndDisk(cfs, opGroup))
        {
            cfs.indexManager.indexPartition(partition, opGroup, indexes, cmd.nowInSec());
        }
    }

    public List<Future<?>> flush()
    {
        List<Future<?>> futures = new ArrayList<>(columnFamilyStores.size());
        for (ColumnFamilyStore cfs : columnFamilyStores.values())
            futures.add(cfs.forceFlush());
        return futures;
    }

    public Iterable<ColumnFamilyStore> getValidColumnFamilies(boolean allowIndexes, boolean autoAddIndexes, String... cfNames) throws IOException
    {
        Set<ColumnFamilyStore> valid = new HashSet<>();

        if (cfNames.length == 0)
        {
            // all stores are interesting
            for (ColumnFamilyStore cfStore : getColumnFamilyStores())
            {
                valid.add(cfStore);
                if (autoAddIndexes)
                {
                    for (SecondaryIndex si : cfStore.indexManager.getIndexes())
                    {
                        if (si.getIndexCfs() != null) {
                            logger.info("adding secondary index {} to operation", si.getIndexName());
                            valid.add(si.getIndexCfs());
                        }
                    }

                }
            }
            return valid;
        }
        // filter out interesting stores
        for (String cfName : cfNames)
        {
            //if the CF name is an index, just flush the CF that owns the index
            String baseCfName = cfName;
            String idxName = null;
            if (cfName.contains(".")) // secondary index
            {
                if(!allowIndexes)
                {
                    logger.warn("Operation not allowed on secondary Index table ({})", cfName);
                    continue;
                }

                String[] parts = cfName.split("\\.", 2);
                baseCfName = parts[0];
                idxName = parts[1];
            }

            ColumnFamilyStore cfStore = getColumnFamilyStore(baseCfName);
            if (idxName != null)
            {
                Collection< SecondaryIndex > indexes = cfStore.indexManager.getIndexesByNames(new HashSet<>(Arrays.asList(cfName)));
                if (indexes.isEmpty())
                    throw new IllegalArgumentException(String.format("Invalid index specified: %s/%s.", baseCfName, idxName));
                else
                    valid.add(Iterables.get(indexes, 0).getIndexCfs());
            }
            else
            {
                valid.add(cfStore);
                if(autoAddIndexes)
                {
                    for(SecondaryIndex si : cfStore.indexManager.getIndexes())
                    {
                        if (si.getIndexCfs() != null) {
                            logger.info("adding secondary index {} to operation", si.getIndexName());
                            valid.add(si.getIndexCfs());
                        }
                    }
                }
            }
        }
        return valid;
    }

    public static Iterable<Keyspace> all()
    {
        return Iterables.transform(Schema.instance.getKeyspaces(), keyspaceTransformer);
    }

    public static Iterable<Keyspace> nonSystem()
    {
        return Iterables.transform(Schema.instance.getNonSystemKeyspaces(), keyspaceTransformer);
    }

    public static Iterable<Keyspace> system()
    {
        return Iterables.transform(Collections.singleton(SystemKeyspace.NAME), keyspaceTransformer);
    }

    @Override
    public String toString()
    {
        return getClass().getSimpleName() + "(name='" + getName() + "')";
    }

    public String getName()
    {
        return metadata.name;
    }
}<|MERGE_RESOLUTION|>--- conflicted
+++ resolved
@@ -390,11 +390,7 @@
             throw new RuntimeException("Testing write failures");
 
         Lock lock = null;
-<<<<<<< HEAD
-        if (updateIndexes && MaterializedViewManager.updatesAffectView(Collections.singleton(mutation)))
-=======
-        if (updateIndexes && MaterializedViewManager.touchesSelectedColumn(Collections.singleton(mutation), false))
->>>>>>> 4dec453e
+        if (updateIndexes && MaterializedViewManager.updatesAffectView(Collections.singleton(mutation), false))
         {
             lock = MaterializedViewManager.acquireLockFor(mutation.key().getKey());
 
