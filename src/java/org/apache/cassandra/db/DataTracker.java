/*
 * Licensed to the Apache Software Foundation (ASF) under one
 * or more contributor license agreements.  See the NOTICE file
 * distributed with this work for additional information
 * regarding copyright ownership.  The ASF licenses this file
 * to you under the Apache License, Version 2.0 (the
 * "License"); you may not use this file except in compliance
 * with the License.  You may obtain a copy of the License at
 *
 *     http://www.apache.org/licenses/LICENSE-2.0
 *
 * Unless required by applicable law or agreed to in writing, software
 * distributed under the License is distributed on an "AS IS" BASIS,
 * WITHOUT WARRANTIES OR CONDITIONS OF ANY KIND, either express or implied.
 * See the License for the specific language governing permissions and
 * limitations under the License.
 */
package org.apache.cassandra.db;

import java.io.File;
import java.util.*;
import java.util.concurrent.CopyOnWriteArrayList;
import java.util.concurrent.atomic.AtomicReference;

import com.google.common.base.Predicate;
import com.google.common.collect.*;
import org.apache.cassandra.io.sstable.format.SSTableReader;
import org.apache.cassandra.db.commitlog.ReplayPosition;
import org.slf4j.Logger;
import org.slf4j.LoggerFactory;

import org.apache.cassandra.config.DatabaseDescriptor;
import org.apache.cassandra.db.compaction.OperationType;
import org.apache.cassandra.dht.AbstractBounds;
import org.apache.cassandra.io.util.FileUtils;
import org.apache.cassandra.metrics.StorageMetrics;
import org.apache.cassandra.notifications.*;
import org.apache.cassandra.utils.Interval;
import org.apache.cassandra.utils.IntervalTree;
import org.apache.cassandra.utils.concurrent.OpOrder;

public class DataTracker
{
    private static final Logger logger = LoggerFactory.getLogger(DataTracker.class);

    public final Collection<INotificationConsumer> subscribers = new CopyOnWriteArrayList<>();
    public final ColumnFamilyStore cfstore;
    private final AtomicReference<View> view;

    public DataTracker(ColumnFamilyStore cfstore)
    {
        this.cfstore = cfstore;
        this.view = new AtomicReference<>();
        this.init();
    }

    // get the Memtable that the ordered writeOp should be directed to
    public Memtable getMemtableFor(OpOrder.Group opGroup, ReplayPosition replayPosition)
    {
        // since any new memtables appended to the list after we fetch it will be for operations started
        // after us, we can safely assume that we will always find the memtable that 'accepts' us;
        // if the barrier for any memtable is set whilst we are reading the list, it must accept us.

        // there may be multiple memtables in the list that would 'accept' us, however we only ever choose
        // the oldest such memtable, as accepts() only prevents us falling behind (i.e. ensures we don't
        // assign operations to a memtable that was retired/queued before we started)
        for (Memtable memtable : view.get().liveMemtables)
        {
            if (memtable.accepts(opGroup, replayPosition))
                return memtable;
        }
        throw new AssertionError(view.get().liveMemtables.toString());
    }

    public Set<SSTableReader> getSSTables()
    {
        return view.get().sstables;
    }

    public Set<SSTableReader> getUncompactingSSTables()
    {
        return view.get().nonCompactingSStables();
    }

    public Iterable<SSTableReader> getUncompactingSSTables(Iterable<SSTableReader> candidates)
    {
        final View v = view.get();
        return Iterables.filter(candidates, new Predicate<SSTableReader>()
        {
            public boolean apply(SSTableReader sstable)
            {
                return !v.compacting.contains(sstable);
            }
        });
    }

    public View getView()
    {
        return view.get();
    }

    /**
     * Switch the current memtable. This atomically appends a new memtable to the end of the list of active memtables,
     * returning the previously last memtable. It leaves the previous Memtable in the list of live memtables until
     * discarding(memtable) is called. These two methods must be synchronized/paired, i.e. m = switchMemtable
     * must be followed by discarding(m), they cannot be interleaved.
     *
     * @return the previously active memtable
     */
    public Memtable switchMemtable(boolean truncating)
    {
        Memtable newMemtable = new Memtable(cfstore);
        Memtable toFlushMemtable;
        View currentView, newView;
        do
        {
            currentView = view.get();
            toFlushMemtable = currentView.getCurrentMemtable();
            newView = currentView.switchMemtable(newMemtable);
        }
        while (!view.compareAndSet(currentView, newView));

        if (truncating)
            notifyRenewed(newMemtable);

        return toFlushMemtable;
    }

    public void markFlushing(Memtable memtable)
    {
        View currentView, newView;
        do
        {
            currentView = view.get();
            newView = currentView.markFlushing(memtable);
        }
        while (!view.compareAndSet(currentView, newView));
    }

    public void replaceFlushed(Memtable memtable, SSTableReader sstable)
    {
        // sstable may be null if we flushed batchlog and nothing needed to be retained

        if (!cfstore.isValid())
        {
            View currentView, newView;
            do
            {
                currentView = view.get();
                newView = currentView.replaceFlushed(memtable, sstable);
                if (sstable != null)
                    newView = newView.replace(Arrays.asList(sstable), Collections.<SSTableReader>emptyList());
            }
            while (!view.compareAndSet(currentView, newView));
            return;
        }

        // back up before creating a new View (which makes the new one eligible for compaction)
        if (sstable != null)
            maybeIncrementallyBackup(sstable);

        View currentView, newView;
        do
        {
            currentView = view.get();
            newView = currentView.replaceFlushed(memtable, sstable);
        }
        while (!view.compareAndSet(currentView, newView));

        if (sstable != null)
        {
            addNewSSTablesSize(Arrays.asList(sstable));
            notifyAdded(sstable);
        }
    }

    public void maybeIncrementallyBackup(final SSTableReader sstable)
    {
        if (!DatabaseDescriptor.isIncrementalBackupsEnabled())
            return;

        File backupsDir = Directories.getBackupsDirectory(sstable.descriptor);
        sstable.createLinks(FileUtils.getCanonicalPath(backupsDir));
    }

    /**
     * @return true if we are able to mark the given @param sstables as compacted, before anyone else
     *
     * Note that we could acquire references on the marked sstables and release them in
     * unmarkCompacting, but since we will never call markObsolete on a sstable marked
     * as compacting (unless there is a serious bug), we can skip this.
     */
    public boolean markCompacting(Iterable<SSTableReader> sstables)
    {
        assert sstables != null && !Iterables.isEmpty(sstables);
        while (true)
        {
            View currentView = view.get();
            Set<SSTableReader> set = ImmutableSet.copyOf(sstables);
            Set<SSTableReader> inactive = Sets.difference(set, currentView.compacting);
            if (inactive.size() < set.size())
                return false;

            if (Iterables.any(set, new Predicate<SSTableReader>()
            {
                @Override
                public boolean apply(SSTableReader sstable)
                {
                    return sstable.isMarkedCompacted();
                }
            }))
            {
                return false;
            }

            View newView = currentView.markCompacting(set);
            if (view.compareAndSet(currentView, newView))
                return true;
        }
    }

    /**
     * Removes files from compacting status: this is different from 'markObsolete'
     * because it should be run regardless of whether a compaction succeeded.
     */
    public void unmarkCompacting(Iterable<SSTableReader> unmark)
    {
        boolean isValid = cfstore.isValid();
        if (!isValid)
        {
            // The CF has been dropped.  We don't know if the original compaction suceeded or failed,
            // which makes it difficult to know if the sstable reference has already been released.
            // A "good enough" approach is to mark the sstables involved obsolete, which if compaction succeeded
            // is harmlessly redundant, and if it failed ensures that at least the sstable will get deleted on restart.
            for (SSTableReader sstable : unmark)
                sstable.markObsolete();
        }

        View currentView, newView;
        do
        {
            currentView = view.get();
            newView = currentView.unmarkCompacting(unmark);
        }
        while (!view.compareAndSet(currentView, newView));

        if (!isValid)
        {
            // when the CFS is invalidated, it will call unreferenceSSTables().  However, unreferenceSSTables only deals
            // with sstables that aren't currently being compacted.  If there are ongoing compactions that finish or are
            // interrupted after the CFS is invalidated, those sstables need to be unreferenced as well, so we do that here.
            unreferenceSSTables();
        }
    }

    public void markObsolete(Collection<SSTableReader> sstables, OperationType compactionType)
    {
        removeSSTablesFromTracker(sstables);
        releaseReferences(sstables, false);
        notifySSTablesChanged(sstables, Collections.<SSTableReader>emptyList(), compactionType);
    }

    /**
     *
     * @param oldSSTables
     * @param allReplacements
     * @param compactionType
     */
    // note that this DOES NOT insert the replacement sstables, it only removes the old sstables and notifies any listeners
    // that they have been replaced by the provided sstables, which must have been performed by an earlier replaceReaders() call
    public void markCompactedSSTablesReplaced(Collection<SSTableReader> oldSSTables, Collection<SSTableReader> allReplacements, OperationType compactionType)
    {
        removeSSTablesFromTracker(oldSSTables);
        releaseReferences(oldSSTables, false);
        notifySSTablesChanged(oldSSTables, allReplacements, compactionType);
        addNewSSTablesSize(allReplacements);
    }

    public void addInitialSSTables(Collection<SSTableReader> sstables)
    {
        addSSTablesToTracker(sstables);
        // no notifications or backup necessary
    }

    public void addSSTables(Collection<SSTableReader> sstables)
    {
        addSSTablesToTracker(sstables);
        for (SSTableReader sstable : sstables)
        {
            maybeIncrementallyBackup(sstable);
            notifyAdded(sstable);
        }
    }

    /**
     * Replaces existing sstables with new instances, makes sure compaction strategies have the correct instance
     *
     * @param toReplace
     * @param replaceWith
     */
    public void replaceWithNewInstances(Collection<SSTableReader> toReplace, Collection<SSTableReader> replaceWith)
    {
        replaceReaders(toReplace, replaceWith, true);
    }

    /**
     * Adds the early opened files to the data tracker, but does not tell compaction strategies about it
     *
     * note that we dont track the live size of these sstables
     * @param toReplace
     * @param replaceWith
     */
    public void replaceEarlyOpenedFiles(Collection<SSTableReader> toReplace, Collection<SSTableReader> replaceWith)
    {
        for (SSTableReader s : toReplace)
            assert s.openReason == SSTableReader.OpenReason.EARLY;
        // note that we can replace an early opened file with a real one
        replaceReaders(toReplace, replaceWith, false);
    }

    /**
     * removes all sstables that are not busy compacting.
     */
    public void unreferenceSSTables()
    {
        Set<SSTableReader> notCompacting;

        View currentView, newView;
        do
        {
            currentView = view.get();
            notCompacting = currentView.nonCompactingSStables();
            newView = currentView.replace(notCompacting, Collections.<SSTableReader>emptySet());
        }
        while (!view.compareAndSet(currentView, newView));

        if (notCompacting.isEmpty())
        {
            // notifySSTablesChanged -> LeveledManifest.promote doesn't like a no-op "promotion"
            return;
        }
        notifySSTablesChanged(notCompacting, Collections.<SSTableReader>emptySet(), OperationType.UNKNOWN);
        removeOldSSTablesSize(notCompacting);
        releaseReferences(notCompacting, true);
    }

    /**
     * Removes every SSTable in the directory from the DataTracker's view.
     * @param directory the unreadable directory, possibly with SSTables in it, but not necessarily.
     */
    void removeUnreadableSSTables(File directory)
    {
        View currentView, newView;
        Set<SSTableReader> remaining = new HashSet<>();
        do
        {
            currentView = view.get();
            for (SSTableReader r : currentView.nonCompactingSStables())
                if (!r.descriptor.directory.equals(directory))
                    remaining.add(r);

            if (remaining.size() == currentView.nonCompactingSStables().size())
                return;

            newView = currentView.replace(currentView.sstables, remaining);
        }
        while (!view.compareAndSet(currentView, newView));
        for (SSTableReader sstable : currentView.sstables)
            if (!remaining.contains(sstable))
                sstable.sharedRef().release();
        notifySSTablesChanged(remaining, Collections.<SSTableReader>emptySet(), OperationType.UNKNOWN);
    }

    /** (Re)initializes the tracker, purging all references. */
    void init()
    {
        view.set(new View(
                ImmutableList.of(new Memtable(cfstore)),
                ImmutableList.<Memtable>of(),
                Collections.<SSTableReader>emptySet(),
                Collections.<SSTableReader>emptySet(),
                SSTableIntervalTree.empty()));
    }

    /**
     * A special kind of replacement for SSTableReaders that were cloned with a new index summary sampling level (see
     * SSTableReader.cloneWithNewSummarySamplingLevel and CASSANDRA-5519).  This does not mark the old reader
     * as compacted.
     * @param oldSSTables replaced readers
     * @param newSSTables replacement readers
     */
    private void replaceReaders(Collection<SSTableReader> oldSSTables, Collection<SSTableReader> newSSTables, boolean notify)
    {
        View currentView, newView;
        do
        {
            currentView = view.get();
            newView = currentView.replace(oldSSTables, newSSTables);
        }
        while (!view.compareAndSet(currentView, newView));

        if (!oldSSTables.isEmpty() && notify)
            notifySSTablesChanged(oldSSTables, newSSTables, OperationType.UNKNOWN);

        for (SSTableReader sstable : newSSTables)
            sstable.setTrackedBy(this);

        for (SSTableReader sstable : oldSSTables)
            sstable.sharedRef().release();
    }

    private void removeSSTablesFromTracker(Collection<SSTableReader> oldSSTables)
    {
        View currentView, newView;
        do
        {
            currentView = view.get();
            newView = currentView.replace(oldSSTables, Collections.<SSTableReader>emptyList());
        }
        while (!view.compareAndSet(currentView, newView));
        removeOldSSTablesSize(oldSSTables);
    }

    private void addSSTablesToTracker(Collection<SSTableReader> sstables)
    {
        View currentView, newView;
        do
        {
            currentView = view.get();
            newView = currentView.replace(Collections.<SSTableReader>emptyList(), sstables);
        }
        while (!view.compareAndSet(currentView, newView));
        addNewSSTablesSize(sstables);
    }

    private void addNewSSTablesSize(Iterable<SSTableReader> newSSTables)
    {
        for (SSTableReader sstable : newSSTables)
        {
            if (logger.isDebugEnabled())
                logger.debug(String.format("adding %s to list of files tracked for %s.%s",
                            sstable.descriptor, cfstore.keyspace.getName(), cfstore.name));
            long size = sstable.bytesOnDisk();
            StorageMetrics.load.inc(size);
            cfstore.metric.liveDiskSpaceUsed.inc(size);
            cfstore.metric.totalDiskSpaceUsed.inc(size);
            sstable.setTrackedBy(this);
        }
    }

    private void removeOldSSTablesSize(Iterable<SSTableReader> oldSSTables)
    {
        for (SSTableReader sstable : oldSSTables)
        {
            if (logger.isDebugEnabled())
                logger.debug(String.format("removing %s from list of files tracked for %s.%s",
                            sstable.descriptor, cfstore.keyspace.getName(), cfstore.name));
            long size = sstable.bytesOnDisk();
            StorageMetrics.load.dec(size);
            cfstore.metric.liveDiskSpaceUsed.dec(size);
        }
    }

    private void releaseReferences(Iterable<SSTableReader> oldSSTables, boolean tolerateCompacted)
    {
        for (SSTableReader sstable : oldSSTables)
        {
            boolean firstToCompact = sstable.markObsolete();
            assert tolerateCompacted || firstToCompact : sstable + " was already marked compacted";
            sstable.sharedRef().release();
        }
    }

    public void spaceReclaimed(long size)
    {
        cfstore.metric.totalDiskSpaceUsed.dec(size);
    }

    public long estimatedKeys()
    {
        long n = 0;
        for (SSTableReader sstable : getSSTables())
            n += sstable.estimatedKeys();
        return n;
    }

    public int getMeanColumns()
    {
        long sum = 0;
        long count = 0;
        for (SSTableReader sstable : getSSTables())
        {
            long n = sstable.getEstimatedColumnCount().count();
            sum += sstable.getEstimatedColumnCount().mean() * n;
            count += n;
        }
        return count > 0 ? (int) (sum / count) : 0;
    }

    public double getDroppableTombstoneRatio()
    {
        double allDroppable = 0;
        long allColumns = 0;
        int localTime = (int)(System.currentTimeMillis()/1000);

        for (SSTableReader sstable : getSSTables())
        {
            allDroppable += sstable.getDroppableTombstonesBefore(localTime - sstable.metadata.getGcGraceSeconds());
            allColumns += sstable.getEstimatedColumnCount().mean() * sstable.getEstimatedColumnCount().count();
        }
        return allColumns > 0 ? allDroppable / allColumns : 0;
    }

    public void notifySSTablesChanged(Collection<SSTableReader> removed, Collection<SSTableReader> added, OperationType compactionType)
    {
        INotification notification = new SSTableListChangedNotification(added, removed, compactionType);
        for (INotificationConsumer subscriber : subscribers)
            subscriber.handleNotification(notification, this);
    }

    public void notifyAdded(SSTableReader added)
    {
        INotification notification = new SSTableAddedNotification(added);
        for (INotificationConsumer subscriber : subscribers)
            subscriber.handleNotification(notification, this);
    }

    public void notifySSTableRepairedStatusChanged(Collection<SSTableReader> repairStatusesChanged)
    {
        INotification notification = new SSTableRepairStatusChanged(repairStatusesChanged);
        for (INotificationConsumer subscriber : subscribers)
            subscriber.handleNotification(notification, this);

    }

    public void notifyDeleting(SSTableReader deleting)
    {
        INotification notification = new SSTableDeletingNotification(deleting);
        for (INotificationConsumer subscriber : subscribers)
            subscriber.handleNotification(notification, this);
    }

    public void notifyRenewed(Memtable renewed)
    {
        INotification notification = new MemtableRenewedNotification(renewed);
        for (INotificationConsumer subscriber : subscribers)
            subscriber.handleNotification(notification, this);
    }

    public void notifyTruncated(long truncatedAt)
    {
        INotification notification = new TruncationNotification(truncatedAt);
        for (INotificationConsumer subscriber : subscribers)
            subscriber.handleNotification(notification, this);
    }

    public void subscribe(INotificationConsumer consumer)
    {
        subscribers.add(consumer);
    }

    public void unsubscribe(INotificationConsumer consumer)
    {
        subscribers.remove(consumer);
    }

    public static SSTableIntervalTree buildIntervalTree(Iterable<SSTableReader> sstables)
    {
        List<Interval<RowPosition, SSTableReader>> intervals = new ArrayList<>(Iterables.size(sstables));
        for (SSTableReader sstable : sstables)
            intervals.add(Interval.<RowPosition, SSTableReader>create(sstable.first, sstable.last, sstable));
        return new SSTableIntervalTree(intervals);
    }

    public Set<SSTableReader> getCompacting()
    {
        return getView().compacting;
    }

    public static class SSTableIntervalTree extends IntervalTree<RowPosition, SSTableReader, Interval<RowPosition, SSTableReader>>
    {
        private static final SSTableIntervalTree EMPTY = new SSTableIntervalTree(null);

        private SSTableIntervalTree(Collection<Interval<RowPosition, SSTableReader>> intervals)
        {
            super(intervals, null);
        }

        public static SSTableIntervalTree empty()
        {
            return EMPTY;
        }
    }

    /**
     * An immutable structure holding the current memtable, the memtables pending
     * flush, the sstables for a column family, and the sstables that are active
     * in compaction (a subset of the sstables).
     */
    public static class View
    {
        /**
         * ordinarily a list of size 1, but when preparing to flush will contain both the memtable we will flush
         * and the new replacement memtable, until all outstanding write operations on the old table complete.
         * The last item in the list is always the "current" memtable.
         */
        private final List<Memtable> liveMemtables;
        /**
         * contains all memtables that are no longer referenced for writing and are queued for / in the process of being
         * flushed. In chronologically ascending order.
         */
        private final List<Memtable> flushingMemtables;
        public final Set<SSTableReader> compacting;
        public final Set<SSTableReader> sstables;
        public final SSTableIntervalTree intervalTree;

        View(List<Memtable> liveMemtables, List<Memtable> flushingMemtables, Set<SSTableReader> sstables, Set<SSTableReader> compacting, SSTableIntervalTree intervalTree)
        {
            assert liveMemtables != null;
            assert flushingMemtables != null;
            assert sstables != null;
            assert compacting != null;
            assert intervalTree != null;

            this.liveMemtables = liveMemtables;
            this.flushingMemtables = flushingMemtables;
            this.sstables = sstables;
            this.compacting = compacting;
            this.intervalTree = intervalTree;
        }

        public Memtable getOldestMemtable()
        {
            if (!flushingMemtables.isEmpty())
                return flushingMemtables.get(0);
            return liveMemtables.get(0);
        }

        public Memtable getCurrentMemtable()
        {
            return liveMemtables.get(liveMemtables.size() - 1);
        }

        public Iterable<Memtable> getMemtablesPendingFlush()
        {
            if (liveMemtables.size() == 1)
                return flushingMemtables;
            return Iterables.concat(liveMemtables.subList(0, 1), flushingMemtables);
        }

        /**
         * @return the active memtable and all the memtables that are pending flush.
         */
        public Iterable<Memtable> getAllMemtables()
        {
            return Iterables.concat(flushingMemtables, liveMemtables);
        }

        public Sets.SetView<SSTableReader> nonCompactingSStables()
        {
            return Sets.difference(ImmutableSet.copyOf(sstables), compacting);
        }

        View switchMemtable(Memtable newMemtable)
        {
            List<Memtable> newLiveMemtables = ImmutableList.<Memtable>builder().addAll(liveMemtables).add(newMemtable).build();
            return new View(newLiveMemtables, flushingMemtables, sstables, compacting, intervalTree);
        }

        View markFlushing(Memtable toFlushMemtable)
        {
            List<Memtable> live = liveMemtables, flushing = flushingMemtables;

            // since we can have multiple flushes queued, we may occasionally race and start a flush out of order,
            // so must locate it in the list to remove, rather than just removing from the beginning
            int i = live.indexOf(toFlushMemtable);
            assert i < live.size() - 1;
            List<Memtable> newLive = ImmutableList.<Memtable>builder()
                                                  .addAll(live.subList(0, i))
                                                  .addAll(live.subList(i + 1, live.size()))
                                                  .build();

            // similarly, if we out-of-order markFlushing once, we may afterwards need to insert a memtable into the
            // flushing list in a position other than the end, though this will be rare
            i = flushing.size();
            while (i > 0 && flushing.get(i - 1).creationTime() > toFlushMemtable.creationTime())
                i--;
            List<Memtable> newFlushing = ImmutableList.<Memtable>builder()
                                                      .addAll(flushing.subList(0, i))
                                                      .add(toFlushMemtable)
                                                      .addAll(flushing.subList(i, flushing.size()))
                                                      .build();

            return new View(newLive, newFlushing, sstables, compacting, intervalTree);
        }

        View replaceFlushed(Memtable flushedMemtable, SSTableReader newSSTable)
        {
            int index = flushingMemtables.indexOf(flushedMemtable);
            List<Memtable> newQueuedMemtables = ImmutableList.<Memtable>builder()
                                                             .addAll(flushingMemtables.subList(0, index))
                                                             .addAll(flushingMemtables.subList(index + 1, flushingMemtables.size()))
                                                             .build();
            Set<SSTableReader> newSSTables = newSSTable == null
                                             ? sstables
                                             : newSSTables(newSSTable);
            SSTableIntervalTree intervalTree = buildIntervalTree(newSSTables);
            return new View(liveMemtables, newQueuedMemtables, newSSTables, compacting, intervalTree);
        }

        View replace(Collection<SSTableReader> oldSSTables, Iterable<SSTableReader> replacements)
        {
            Set<SSTableReader> newSSTables = newSSTables(oldSSTables, replacements);
            SSTableIntervalTree intervalTree = buildIntervalTree(newSSTables);
            return new View(liveMemtables, flushingMemtables, newSSTables, compacting, intervalTree);
        }

        View markCompacting(Collection<SSTableReader> tomark)
        {
            Set<SSTableReader> compactingNew = ImmutableSet.<SSTableReader>builder().addAll(compacting).addAll(tomark).build();
            return new View(liveMemtables, flushingMemtables, sstables, compactingNew, intervalTree);
        }

        View unmarkCompacting(Iterable<SSTableReader> tounmark)
        {
            Set<SSTableReader> compactingNew = ImmutableSet.copyOf(Sets.difference(compacting, ImmutableSet.copyOf(tounmark)));
            return new View(liveMemtables, flushingMemtables, sstables, compactingNew, intervalTree);
        }

        private Set<SSTableReader> newSSTables(SSTableReader newSSTable)
        {
            assert newSSTable != null;
            // not performance-sensitive, don't obsess over doing a selection merge here
            return newSSTables(Collections.<SSTableReader>emptyList(), Collections.singletonList(newSSTable));
        }

        private Set<SSTableReader> newSSTables(Collection<SSTableReader> oldSSTables, Iterable<SSTableReader> replacements)
        {
            ImmutableSet<SSTableReader> oldSet = ImmutableSet.copyOf(oldSSTables);
            int newSSTablesSize = sstables.size() - oldSSTables.size() + Iterables.size(replacements);
            assert newSSTablesSize >= Iterables.size(replacements) : String.format("Incoherent new size %d replacing %s by %s in %s", newSSTablesSize, oldSSTables, replacements, this);
            Set<SSTableReader> newSSTables = new HashSet<>(newSSTablesSize);

            for (SSTableReader sstable : sstables)
                if (!oldSet.contains(sstable))
                    newSSTables.add(sstable);

            Iterables.addAll(newSSTables, replacements);
            assert newSSTables.size() == newSSTablesSize : String.format("Expecting new size of %d, got %d while replacing %s by %s in %s", newSSTablesSize, newSSTables.size(), oldSSTables, replacements, this);
            return ImmutableSet.copyOf(newSSTables);
        }

        @Override
        public String toString()
        {
            return String.format("View(pending_count=%d, sstables=%s, compacting=%s)", liveMemtables.size() + flushingMemtables.size() - 1, sstables, compacting);
        }

        public List<SSTableReader> sstablesInBounds(AbstractBounds<RowPosition> rowBounds)
        {
<<<<<<< HEAD
            RowPosition stopInTree = rowBounds.right.isMinimum() ? intervalTree.max() : rowBounds.right;
=======
            if (intervalTree.isEmpty())
                return Collections.emptyList();
            RowPosition stopInTree = rowBounds.right.isMinimum(liveMemtables.get(0).cfs.partitioner) ? intervalTree.max() : rowBounds.right;
>>>>>>> 97da271b
            return intervalTree.search(Interval.<RowPosition, SSTableReader>create(rowBounds.left, stopInTree));
        }
    }
}<|MERGE_RESOLUTION|>--- conflicted
+++ resolved
@@ -758,13 +758,9 @@
 
         public List<SSTableReader> sstablesInBounds(AbstractBounds<RowPosition> rowBounds)
         {
-<<<<<<< HEAD
-            RowPosition stopInTree = rowBounds.right.isMinimum() ? intervalTree.max() : rowBounds.right;
-=======
             if (intervalTree.isEmpty())
                 return Collections.emptyList();
-            RowPosition stopInTree = rowBounds.right.isMinimum(liveMemtables.get(0).cfs.partitioner) ? intervalTree.max() : rowBounds.right;
->>>>>>> 97da271b
+            RowPosition stopInTree = rowBounds.right.isMinimum() ? intervalTree.max() : rowBounds.right;
             return intervalTree.search(Interval.<RowPosition, SSTableReader>create(rowBounds.left, stopInTree));
         }
     }
