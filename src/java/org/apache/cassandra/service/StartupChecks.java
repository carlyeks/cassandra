--- conflicted
+++ resolved
@@ -233,6 +233,7 @@
             final Set<Path> nonSSTablePaths = new HashSet<>();
             nonSSTablePaths.add(Paths.get(DatabaseDescriptor.getCommitLogLocation()));
             nonSSTablePaths.add(Paths.get(DatabaseDescriptor.getSavedCachesLocation()));
+            nonSSTablePaths.add(DatabaseDescriptor.getHintsDirectory().toPath());
 
             FileVisitor<Path> sstableVisitor = new SimpleFileVisitor<Path>()
             {
@@ -256,14 +257,9 @@
                 public FileVisitResult preVisitDirectory(Path dir, BasicFileAttributes attrs) throws IOException
                 {
                     String name = dir.getFileName().toString();
-<<<<<<< HEAD
                     return (name.equals(Directories.SNAPSHOT_SUBDIR)
-                            || name.equals(Directories.BACKUPS_SUBDIR))
-=======
-                    return (name.equals("snapshots")
-                            || name.equals("backups")
+                            || name.equals(Directories.SNAPSHOT_SUBDIR)
                             || nonSSTablePaths.contains(dir))
->>>>>>> 9e100e44
                            ? FileVisitResult.SKIP_SUBTREE
                            : FileVisitResult.CONTINUE;
                 }
