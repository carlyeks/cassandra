/*
 * Licensed to the Apache Software Foundation (ASF) under one
 * or more contributor license agreements.  See the NOTICE file
 * distributed with this work for additional information
 * regarding copyright ownership.  The ASF licenses this file
 * to you under the Apache License, Version 2.0 (the
 * "License"); you may not use this file except in compliance
 * with the License.  You may obtain a copy of the License at
 *
 *     http://www.apache.org/licenses/LICENSE-2.0
 *
 * Unless required by applicable law or agreed to in writing, software
 * distributed under the License is distributed on an "AS IS" BASIS,
 * WITHOUT WARRANTIES OR CONDITIONS OF ANY KIND, either express or implied.
 * See the License for the specific language governing permissions and
 * limitations under the License.
 */
package org.apache.cassandra.service;

import java.io.IOException;
import java.net.InetAddress;
import java.net.UnknownHostException;
import java.nio.ByteBuffer;
import java.util.Collection;
import java.util.List;
import java.util.Map;
import java.util.concurrent.ExecutionException;
import java.util.concurrent.TimeoutException;

import javax.management.NotificationEmitter;
import javax.management.openmbean.TabularData;

public interface StorageServiceMBean extends NotificationEmitter
{
    /**
     * Retrieve the list of live nodes in the cluster, where "liveness" is
     * determined by the failure detector of the node being queried.
     *
     * @return set of IP addresses, as Strings
     */
    public List<String> getLiveNodes();

    /**
     * Retrieve the list of unreachable nodes in the cluster, as determined
     * by this node's failure detector.
     *
     * @return set of IP addresses, as Strings
     */
    public List<String> getUnreachableNodes();

    /**
     * Retrieve the list of nodes currently bootstrapping into the ring.
     *
     * @return set of IP addresses, as Strings
     */
    public List<String> getJoiningNodes();

    /**
     * Retrieve the list of nodes currently leaving the ring.
     *
     * @return set of IP addresses, as Strings
     */
    public List<String> getLeavingNodes();

    /**
     * Retrieve the list of nodes currently moving in the ring.
     *
     * @return set of IP addresses, as Strings
     */
    public List<String> getMovingNodes();

    /**
     * Fetch string representations of the tokens for this node.
     *
     * @return a collection of tokens formatted as strings
     */
    public List<String> getTokens();

    /**
     * Fetch string representations of the tokens for a specified node.
     *
     * @param endpoint string representation of an node
     * @return a collection of tokens formatted as strings
     */
    public List<String> getTokens(String endpoint) throws UnknownHostException;

    /**
     * Fetch a string representation of the Cassandra version.
     * @return A string representation of the Cassandra version.
     */
    public String getReleaseVersion();

    /**
     * Fetch a string representation of the current Schema version.
     * @return A string representation of the Schema version.
     */
    public String getSchemaVersion();


    /**
     * Get the list of all data file locations from conf
     * @return String array of all locations
     */
    public String[] getAllDataFileLocations();

    /**
     * Get location of the commit log
     * @return a string path
     */
    public String getCommitLogLocation();

    /**
     * Get location of the saved caches dir
     * @return a string path
     */
    public String getSavedCachesLocation();

    /**
     * Retrieve a map of range to end points that describe the ring topology
     * of a Cassandra cluster.
     *
     * @return mapping of ranges to end points
     */
    public Map<List<String>, List<String>> getRangeToEndpointMap(String keyspace);

    /**
     * Retrieve a map of range to rpc addresses that describe the ring topology
     * of a Cassandra cluster.
     *
     * @return mapping of ranges to rpc addresses
     */
    public Map<List<String>, List<String>> getRangeToRpcaddressMap(String keyspace);

    /**
     * The same as {@code describeRing(String)} but converts TokenRange to the String for JMX compatibility
     *
     * @param keyspace The keyspace to fetch information about
     *
     * @return a List of TokenRange(s) converted to String for the given keyspace
     */
    public List <String> describeRingJMX(String keyspace) throws IOException;

    /**
     * Retrieve a map of pending ranges to endpoints that describe the ring topology
     * @param keyspace the keyspace to get the pending range map for.
     * @return a map of pending ranges to endpoints
     */
    public Map<List<String>, List<String>> getPendingRangeToEndpointMap(String keyspace);

    /**
     * Retrieve a map of tokens to endpoints, including the bootstrapping
     * ones.
     *
     * @return a map of tokens to endpoints in ascending order
     */
    public Map<String, String> getTokenToEndpointMap();

    /** Retrieve this hosts unique ID */
    public String getLocalHostId();

    /** {@link StorageServiceMBean#getEndpointToHostId} */
    @Deprecated
    public Map<String, String> getHostIdMap();

    /** Retrieve the mapping of endpoint to host ID */
    public Map<String, String> getEndpointToHostId();

    /** Retrieve the mapping of host ID to endpoint */
    public Map<String, String> getHostIdToEndpoint();

    /** Human-readable load value */
    public String getLoadString();

    /** Human-readable load value.  Keys are IP addresses. */
    public Map<String, String> getLoadMap();

    /**
     * Return the generation value for this node.
     *
     * @return generation number
     */
    public int getCurrentGenerationNumber();

    /**
     * This method returns the N endpoints that are responsible for storing the
     * specified key i.e for replication.
     *
     * @param keyspaceName keyspace name
     * @param cf Column family name
     * @param key - key for which we need to find the endpoint return value -
     * the endpoint responsible for this key
     */
    public List<InetAddress> getNaturalEndpoints(String keyspaceName, String cf, String key);
    public List<InetAddress> getNaturalEndpoints(String keyspaceName, ByteBuffer key);

    /**
     * Takes the snapshot for the given keyspaces. A snapshot name must be specified.
     *
     * @param tag the tag given to the snapshot; may not be null or empty
     * @param keyspaceNames the name of the keyspaces to snapshot; empty means "all."
     */
    public void takeSnapshot(String tag, String... keyspaceNames) throws IOException;

    /**
     * Takes the snapshot of a specific column family. A snapshot name must be specified.
     *
     * @param keyspaceName the keyspace which holds the specified column family
     * @param tableName the table to snapshot
     * @param tag the tag given to the snapshot; may not be null or empty
     */
    public void takeTableSnapshot(String keyspaceName, String tableName, String tag) throws IOException;

    /**
     * Takes the snapshot of a multiple column family from different keyspaces. A snapshot name must be specified.
     * 
     * @param tag
     *            the tag given to the snapshot; may not be null or empty
     * @param tableList
     *            list of tables from different keyspace in the form of ks1.cf1 ks2.cf2
     */
    public void takeMultipleTableSnapshot(String tag, String... tableList) throws IOException;

    /**
     * Remove the snapshot with the given name from the given keyspaces.
     * If no tag is specified we will remove all snapshots.
     */
    public void clearSnapshot(String tag, String... keyspaceNames) throws IOException;

    /**
     *  Get the details of all the snapshot
     * @return A map of snapshotName to all its details in Tabular form.
     */
    public Map<String, TabularData> getSnapshotDetails();

    /**
     * Get the true size taken by all snapshots across all keyspaces.
     * @return True size taken by all the snapshots.
     */
    public long trueSnapshotsSize();

    /**
     * Forces refresh of values stored in system.size_estimates of all column families.
     */
    public void refreshSizeEstimates() throws ExecutionException;

    /**
     * Forces major compaction of a single keyspace
     */
    public void forceKeyspaceCompaction(boolean splitOutput, String keyspaceName, String... tableNames) throws IOException, ExecutionException, InterruptedException;

    /**
     * Trigger a cleanup of keys on a single keyspace
     */
    public int forceKeyspaceCleanup(String keyspaceName, String... tables) throws IOException, ExecutionException, InterruptedException;

    /**
     * Scrub (deserialize + reserialize at the latest version, skipping bad rows if any) the given keyspace.
     * If tableNames array is empty, all CFs are scrubbed.
     *
     * Scrubbed CFs will be snapshotted first, if disableSnapshot is false
     */
    @Deprecated
    public int scrub(boolean disableSnapshot, boolean skipCorrupted, String keyspaceName, String... tableNames) throws IOException, ExecutionException, InterruptedException;
    public int scrub(boolean disableSnapshot, boolean skipCorrupted, boolean checkData, String keyspaceName, String... tableNames) throws IOException, ExecutionException, InterruptedException;

    /**
     * Verify (checksums of) the given keyspace.
     * If tableNames array is empty, all CFs are verified.
     *
     * The entire sstable will be read to ensure each cell validates if extendedVerify is true
     */
    public int verify(boolean extendedVerify, String keyspaceName, String... tableNames) throws IOException, ExecutionException, InterruptedException;

    /**
     * Rewrite all sstables to the latest version.
     * Unlike scrub, it doesn't skip bad rows and do not snapshot sstables first.
     */
    public int upgradeSSTables(String keyspaceName, boolean excludeCurrentVersion, String... tableNames) throws IOException, ExecutionException, InterruptedException;

    /**
     * Flush all memtables for the given column families, or all columnfamilies for the given keyspace
     * if none are explicitly listed.
     * @param keyspaceName
     * @param tableNames
     * @throws IOException
     */
    public void forceKeyspaceFlush(String keyspaceName, String... tableNames) throws IOException, ExecutionException, InterruptedException;

    /**
     * Invoke repair asynchronously.
     * You can track repair progress by subscribing JMX notification sent from this StorageServiceMBean.
     * Notification format is:
     *   type: "repair"
     *   userObject: int array of length 2, [0]=command number, [1]=ordinal of ActiveRepairService.Status
     *
     * @param keyspace Keyspace name to repair. Should not be null.
     * @param options repair option.
     * @return Repair command number, or 0 if nothing to repair
     */
    public int repairAsync(String keyspace, Map<String, String> options);

    /**
     * @deprecated use {@link #repairAsync(String keyspace, Map options)} instead.
     */
    @Deprecated
<<<<<<< HEAD
    public int forceRepairAsync(String keyspace, boolean isSequential, Collection<String> dataCenters, Collection<String> hosts,  boolean primaryRange, boolean repairedAt, String... tableNames) throws IOException;
=======
    public int forceRepairAsync(String keyspace, boolean isSequential, Collection<String> dataCenters, Collection<String> hosts,  boolean primaryRange, boolean fullRepair, String... columnFamilies) throws IOException;
>>>>>>> a013f3e0

    /**
     * Invoke repair asynchronously.
     * You can track repair progress by subscribing JMX notification sent from this StorageServiceMBean.
     * Notification format is:
     *   type: "repair"
     *   userObject: int array of length 2, [0]=command number, [1]=ordinal of ActiveRepairService.Status
     *
     * @deprecated use {@link #repairAsync(String keyspace, Map options)} instead.
     *
     * @param parallelismDegree 0: sequential, 1: parallel, 2: DC parallel
     * @return Repair command number, or 0 if nothing to repair
     */
    @Deprecated
    public int forceRepairAsync(String keyspace, int parallelismDegree, Collection<String> dataCenters, Collection<String> hosts, boolean primaryRange, boolean fullRepair, String... tableNames);

    /**
     * @deprecated use {@link #repairAsync(String keyspace, Map options)} instead.
     */
    @Deprecated
<<<<<<< HEAD
    public int forceRepairRangeAsync(String beginToken, String endToken, String keyspaceName, boolean isSequential, Collection<String> dataCenters, Collection<String> hosts, boolean repairedAt, String... tableNames) throws IOException;
=======
    public int forceRepairRangeAsync(String beginToken, String endToken, String keyspaceName, boolean isSequential, Collection<String> dataCenters, Collection<String> hosts, boolean fullRepair, String... columnFamilies) throws IOException;
>>>>>>> a013f3e0

    /**
     * Same as forceRepairAsync, but handles a specified range
     *
     * @deprecated use {@link #repairAsync(String keyspace, Map options)} instead.
     *
     * @param parallelismDegree 0: sequential, 1: parallel, 2: DC parallel
     */
    @Deprecated
    public int forceRepairRangeAsync(String beginToken, String endToken, String keyspaceName, int parallelismDegree, Collection<String> dataCenters, Collection<String> hosts, boolean fullRepair, String... tableNames);

    /**
     * @deprecated use {@link #repairAsync(String keyspace, Map options)} instead.
     */
    @Deprecated
    public int forceRepairAsync(String keyspace, boolean isSequential, boolean isLocal, boolean primaryRange, boolean fullRepair, String... tableNames);

    /**
     * @deprecated use {@link #repairAsync(String keyspace, Map options)} instead.
     */
    @Deprecated
<<<<<<< HEAD
    public int forceRepairRangeAsync(String beginToken, String endToken, String keyspaceName, boolean isSequential, boolean isLocal, boolean repairedAt, String... tableNames);
=======
    public int forceRepairRangeAsync(String beginToken, String endToken, String keyspaceName, boolean isSequential, boolean isLocal, boolean fullRepair, String... columnFamilies);
>>>>>>> a013f3e0

    public void forceTerminateAllRepairSessions();

    /**
     * transfer this node's data to other machines and remove it from service.
     */
    public void decommission() throws InterruptedException;

    /**
     * @param newToken token to move this node to.
     * This node will unload its data onto its neighbors, and bootstrap to the new token.
     */
    public void move(String newToken) throws IOException;

    /**
     * removeToken removes token (and all data associated with
     * enpoint that had it) from the ring
     */
    public void removeNode(String token);

    /**
     * Get the status of a token removal.
     */
    public String getRemovalStatus();

    /**
     * Force a remove operation to finish.
     */
    public void forceRemoveCompletion();

    /**
     * set the logging level at runtime<br>
     * <br>
     * If both classQualifer and level are empty/null, it will reload the configuration to reset.<br>
     * If classQualifer is not empty but level is empty/null, it will set the level to null for the defined classQualifer<br>
     * If level cannot be parsed, then the level will be defaulted to DEBUG<br>
     * <br>
     * The logback configuration should have < jmxConfigurator /> set
     * 
     * @param classQualifier The logger's classQualifer
     * @param level The log level
     * @throws Exception 
     * 
     *  @see ch.qos.logback.classic.Level#toLevel(String)
     */
    public void setLoggingLevel(String classQualifier, String level) throws Exception;

    /** get the runtime logging levels */
    public Map<String,String> getLoggingLevels();

    /** get the operational mode (leaving, joining, normal, decommissioned, client) **/
    public String getOperationMode();

    /** Returns whether the storage service is starting or not */
    public boolean isStarting();

    /** get the progress of a drain operation */
    public String getDrainProgress();

    /** makes node unavailable for writes, flushes memtables and replays commitlog. */
    public void drain() throws IOException, InterruptedException, ExecutionException;

    /**
     * Truncates (deletes) the given table from the provided keyspace.
     * Calling truncate results in actual deletion of all data in the cluster
     * under the given table and it will fail unless all hosts are up.
     * All data in the given column family will be deleted, but its definition
     * will not be affected.
     *
     * @param keyspace The keyspace to delete from
     * @param table The column family to delete data from.
     */
    public void truncate(String keyspace, String table)throws TimeoutException, IOException;

    /**
     * given a list of tokens (representing the nodes in the cluster), returns
     *   a mapping from "token -> %age of cluster owned by that token"
     */
    public Map<InetAddress, Float> getOwnership();

    /**
     * Effective ownership is % of the data each node owns given the keyspace
     * we calculate the percentage using replication factor.
     * If Keyspace == null, this method will try to verify if all the keyspaces
     * in the cluster have the same replication strategies and if yes then we will
     * use the first else a empty Map is returned.
     */
    public Map<InetAddress, Float> effectiveOwnership(String keyspace) throws IllegalStateException;

    public List<String> getKeyspaces();

    public List<String> getNonSystemKeyspaces();

    /**
     * Change endpointsnitch class and dynamic-ness (and dynamic attributes) at runtime
     * @param epSnitchClassName        the canonical path name for a class implementing IEndpointSnitch
     * @param dynamic                  boolean that decides whether dynamicsnitch is used or not
     * @param dynamicUpdateInterval    integer, in ms (default 100)
     * @param dynamicResetInterval     integer, in ms (default 600,000)
     * @param dynamicBadnessThreshold  double, (default 0.0)
     */
    public void updateSnitch(String epSnitchClassName, Boolean dynamic, Integer dynamicUpdateInterval, Integer dynamicResetInterval, Double dynamicBadnessThreshold) throws ClassNotFoundException;

    // allows a user to forcibly 'kill' a sick node
    public void stopGossiping();

    // allows a user to recover a forcibly 'killed' node
    public void startGossiping();

    // allows a user to see whether gossip is running or not
    public boolean isGossipRunning();

    // allows a user to forcibly completely stop cassandra
    public void stopDaemon();

    // to determine if gossip is disabled
    public boolean isInitialized();

    // allows a user to disable thrift
    public void stopRPCServer();

    // allows a user to reenable thrift
    public void startRPCServer();

    // to determine if thrift is running
    public boolean isRPCServerRunning();

    public void stopNativeTransport();
    public void startNativeTransport();
    public boolean isNativeTransportRunning();

    // allows a node that have been started without joining the ring to join it
    public void joinRing() throws IOException;
    public boolean isJoined();

    public void setStreamThroughputMbPerSec(int value);
    public int getStreamThroughputMbPerSec();

    public int getCompactionThroughputMbPerSec();
    public void setCompactionThroughputMbPerSec(int value);

    public boolean isIncrementalBackupsEnabled();
    public void setIncrementalBackupsEnabled(boolean value);

    /**
     * Initiate a process of streaming data for which we are responsible from other nodes. It is similar to bootstrap
     * except meant to be used on a node which is already in the cluster (typically containing no data) as an
     * alternative to running repair.
     *
     * @param sourceDc Name of DC from which to select sources for streaming or null to pick any node
     */
    public void rebuild(String sourceDc);

    /** Starts a bulk load and blocks until it completes. */
    public void bulkLoad(String directory);

    /**
     * Starts a bulk load asynchronously and returns the String representation of the planID for the new
     * streaming session.
     */
    public String bulkLoadAsync(String directory);

    public void rescheduleFailedDeletions();

    /**
     * Load new SSTables to the given keyspace/table
     *
     * @param ksName The parent keyspace name
     * @param cfName The ColumnFamily name where SSTables belong
     */
    public void loadNewSSTables(String ksName, String tableName);

    /**
     * Return a List of Tokens representing a sample of keys across all ColumnFamilyStores.
     *
     * Note: this should be left as an operation, not an attribute (methods starting with "get")
     * to avoid sending potentially multiple MB of data when accessing this mbean by default.  See CASSANDRA-4452.
     *
     * @return set of Tokens as Strings
     */
    public List<String> sampleKeyRange();

    /**
     * rebuild the specified indexes
     */
    public void rebuildSecondaryIndex(String ksName, String cfName, String... idxNames);

    public void resetLocalSchema() throws IOException;

    /**
     * Enables/Disables tracing for the whole system. Only thrift requests can start tracing currently.
     *
     * @param probability
     *            ]0,1[ will enable tracing on a partial number of requests with the provided probability. 0 will
     *            disable tracing and 1 will enable tracing for all requests (which mich severely cripple the system)
     */
    public void setTraceProbability(double probability);

    /**
     * Returns the configured tracing probability.
     */
    public double getTraceProbability();

    void disableAutoCompaction(String ks, String ... tables) throws IOException;
    void enableAutoCompaction(String ks, String ... tables) throws IOException;

    public void deliverHints(String host) throws UnknownHostException;

    /** Returns the name of the cluster */
    public String getClusterName();
    /** Returns the cluster partitioner */
    public String getPartitionerName();

    /** Returns the threshold for warning of queries with many tombstones */
    public int getTombstoneWarnThreshold();
    /** Sets the threshold for warning queries with many tombstones */
    public void setTombstoneWarnThreshold(int tombstoneDebugThreshold);

    /** Returns the threshold for abandoning queries with many tombstones */
    public int getTombstoneFailureThreshold();
    /** Sets the threshold for abandoning queries with many tombstones */
    public void setTombstoneFailureThreshold(int tombstoneDebugThreshold);

    /** Returns the threshold for rejecting queries due to a large batch size */
    public int getBatchSizeFailureThreshold();
    /** Sets the threshold for rejecting queries due to a large batch size */
    public void setBatchSizeFailureThreshold(int batchSizeDebugThreshold);

    /** Sets the hinted handoff throttle in kb per second, per delivery thread. */
    public void setHintedHandoffThrottleInKB(int throttleInKB);

    /**
     * Resume bootstrap streaming when there is failed data streaming.
     *
     *
     * @return true if the node successfully starts resuming. (this does not mean bootstrap streaming was success.)
     */
    public boolean resumeBootstrap();
}<|MERGE_RESOLUTION|>--- conflicted
+++ resolved
@@ -303,11 +303,7 @@
      * @deprecated use {@link #repairAsync(String keyspace, Map options)} instead.
      */
     @Deprecated
-<<<<<<< HEAD
-    public int forceRepairAsync(String keyspace, boolean isSequential, Collection<String> dataCenters, Collection<String> hosts,  boolean primaryRange, boolean repairedAt, String... tableNames) throws IOException;
-=======
-    public int forceRepairAsync(String keyspace, boolean isSequential, Collection<String> dataCenters, Collection<String> hosts,  boolean primaryRange, boolean fullRepair, String... columnFamilies) throws IOException;
->>>>>>> a013f3e0
+    public int forceRepairAsync(String keyspace, boolean isSequential, Collection<String> dataCenters, Collection<String> hosts,  boolean primaryRange, boolean fullRepair, String... tableNames) throws IOException;
 
     /**
      * Invoke repair asynchronously.
@@ -328,11 +324,7 @@
      * @deprecated use {@link #repairAsync(String keyspace, Map options)} instead.
      */
     @Deprecated
-<<<<<<< HEAD
-    public int forceRepairRangeAsync(String beginToken, String endToken, String keyspaceName, boolean isSequential, Collection<String> dataCenters, Collection<String> hosts, boolean repairedAt, String... tableNames) throws IOException;
-=======
-    public int forceRepairRangeAsync(String beginToken, String endToken, String keyspaceName, boolean isSequential, Collection<String> dataCenters, Collection<String> hosts, boolean fullRepair, String... columnFamilies) throws IOException;
->>>>>>> a013f3e0
+    public int forceRepairRangeAsync(String beginToken, String endToken, String keyspaceName, boolean isSequential, Collection<String> dataCenters, Collection<String> hosts, boolean fullRepair, String... tableNames) throws IOException;
 
     /**
      * Same as forceRepairAsync, but handles a specified range
@@ -354,11 +346,7 @@
      * @deprecated use {@link #repairAsync(String keyspace, Map options)} instead.
      */
     @Deprecated
-<<<<<<< HEAD
-    public int forceRepairRangeAsync(String beginToken, String endToken, String keyspaceName, boolean isSequential, boolean isLocal, boolean repairedAt, String... tableNames);
-=======
-    public int forceRepairRangeAsync(String beginToken, String endToken, String keyspaceName, boolean isSequential, boolean isLocal, boolean fullRepair, String... columnFamilies);
->>>>>>> a013f3e0
+    public int forceRepairRangeAsync(String beginToken, String endToken, String keyspaceName, boolean isSequential, boolean isLocal, boolean fullRepair, String... tableNames);
 
     public void forceTerminateAllRepairSessions();
 
